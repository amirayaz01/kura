/**
 * Copyright (c) 2011, 2014 Eurotech and/or its affiliates
 *
 *  All rights reserved. This program and the accompanying materials
 *  are made available under the terms of the Eclipse Public License v1.0
 *  which accompanies this distribution, and is available at
 *  http://www.eclipse.org/legal/epl-v10.html
 *
 * Contributors:
 *   Eurotech
 */
package org.eclipse.kura.cloud.app.command;

import java.io.File;
import java.io.IOException;
import java.util.Map;

import org.eclipse.kura.KuraErrorCode;
import org.eclipse.kura.KuraException;
import org.eclipse.kura.cloud.Cloudlet;
import org.eclipse.kura.cloud.CloudletTopic;
import org.eclipse.kura.command.PasswordCommandService;
import org.eclipse.kura.configuration.ConfigurableComponent;
import org.eclipse.kura.message.KuraRequestPayload;
import org.eclipse.kura.message.KuraResponsePayload;
import org.osgi.service.component.ComponentContext;
import org.slf4j.Logger;
import org.slf4j.LoggerFactory;

<<<<<<< HEAD

public class CommandCloudApp extends Cloudlet implements ConfigurableComponent, PasswordCommandService{
	private static final Logger s_logger = LoggerFactory.getLogger(CommandCloudApp.class);
	private static final String EDC_PASSWORD_METRIC_NAME= "command.password";
	private static final String COMMAND_ENABLED_ID= "command.enable";
	private static final String COMMAND_PASSWORD_ID= "command.password.value";
	private static final String COMMAND_WORKDIR_ID= "command.working.directory";
	private static final String COMMAND_TIMEOUT_ID= "command.timeout";
	private static final String COMMAND_ENVIRONMENT_ID= "command.environment";

=======
public class CommandCloudApp extends Cloudlet implements ConfigurableComponent,
		PasswordCommandService {
	private static final Logger s_logger = LoggerFactory
			.getLogger(CommandCloudApp.class);
	private static final String EDC_PASSWORD_METRIC_NAME = "command.password";
	private static final String COMMAND_ENABLED_ID = "command.enable";
	private static final String COMMAND_PASSWORD_ID = "command.password.value";
	private static final String COMMAND_WORKDIR_ID = "command.working.directory";
	private static final String COMMAND_TIMEOUT_ID = "command.timeout";
	private static final String COMMAND_ENVIRONMENT_ID = "command.environment";
>>>>>>> 2fc3034c

	public static final String APP_ID = "CMD-V1";

	private Map<String, Object> properties;

	private ComponentContext compCtx;

	/* EXEC */
	public static final String RESOURCE_COMMAND = "command";

	public CommandCloudApp() {
		super(APP_ID);
	}

	// ----------------------------------------------------------------
	//
	// Dependencies
	//
	// ----------------------------------------------------------------

	// This component inherits the required dependencies from the parent
	// class CloudApp.

	// ----------------------------------------------------------------
	//
	// Activation APIs
	//
	// ----------------------------------------------------------------

	// This component inherits the activation methods from the parent
	// class CloudApp.
	protected void activate(ComponentContext componentContext,
			Map<String, Object> properties) {
		s_logger.info("Bundle " + APP_ID + " has started with config!");
		this.compCtx = componentContext;
		updated(properties);
	}

	public void updated(Map<String, Object> properties) {
		s_logger.info("updated...: " + properties);

		this.properties = properties;
<<<<<<< HEAD

		boolean serviceEnabled= (Boolean) properties.get(COMMAND_ENABLED_ID);
		if(serviceEnabled){
			super.activate(compCtx);
=======
		boolean verificationEnabled = (Boolean) properties
				.get(COMMAND_ENABLED_ID);
		if (verificationEnabled) {
			super.activate(compCtx);
		} else {
			if (getCloudApplicationClient() != null) {
				super.deactivate(compCtx);
			}
		}
	}

	protected void deactivate(ComponentContext componentContext) {
		s_logger.info("Bundle " + APP_ID + " is deactivating!");
		if (getCloudApplicationClient() != null) {
			super.deactivate(compCtx);
>>>>>>> 2fc3034c
		}
	}

	@Override
	protected void doExec(CloudletTopic reqTopic,
			KuraRequestPayload reqPayload, KuraResponsePayload respPayload)
			throws KuraException {

		String[] resources = reqTopic.getResources();

		if (resources == null || resources.length != 1) {
			s_logger.error("Bad request topic: {}", reqTopic.toString());
			s_logger.error("Expected one resource but found {}",
					resources != null ? resources.length : "none");
			respPayload
					.setResponseCode(KuraResponsePayload.RESPONSE_CODE_BAD_REQUEST);
			return;
		}

		if (!resources[0].equals(RESOURCE_COMMAND)) {
			s_logger.error("Bad request topic: {}", reqTopic.toString());
			s_logger.error("Cannot find resource with name: {}", resources[0]);
			respPayload
					.setResponseCode(KuraResponsePayload.RESPONSE_CODE_NOTFOUND);
			return;
		}

		s_logger.info("EXECuting resource: {}", RESOURCE_COMMAND);

		KuraCommandResponsePayload commandResp = execute(reqPayload);

		for (String name : commandResp.metricNames()) {
			Object value = commandResp.getMetric(name);
			respPayload.addMetric(name, value);
		}
		respPayload.setBody(commandResp.getBody());
	}

	@Override
	public KuraCommandResponsePayload execute(KuraRequestPayload reqPayload) {
		KuraCommandRequestPayload commandReq = new KuraCommandRequestPayload(
				reqPayload);

		// String receivedPassword= (String)
		// reqPayload.getMetric(EDC_PASSWORD_METRIC_NAME);
		String receivedPassword = (String) commandReq
				.getMetric(EDC_PASSWORD_METRIC_NAME);
		String commandPassword = (String) properties.get(COMMAND_PASSWORD_ID);

		KuraCommandResponsePayload commandResp = new KuraCommandResponsePayload(
				KuraResponsePayload.RESPONSE_CODE_OK);

		boolean isExecutionAllowed = verifyPasswords(commandPassword,
				receivedPassword);
		if (isExecutionAllowed) {

			String command = commandReq.getCommand();
			if (command == null) {
				s_logger.error("null command");
				commandResp
						.setResponseCode(KuraResponsePayload.RESPONSE_CODE_BAD_REQUEST);
			}

			String[] cmdarray = prepareCommandArray(commandReq, command);

			String[] envp = getEnvironment(commandReq);
			String dir = getDir(commandReq);

			byte[] zipBytes = commandReq.getZipBytes();
			if (zipBytes != null) {
				try {
					UnZip.unZipBytes(zipBytes, dir);
				} catch (IOException e) {
					s_logger.error("Error unzipping command zip bytes", e);

					commandResp.setException(e);
				}
			}

			Process proc = null;
			try {
				proc = createExecutionProcess(dir, cmdarray, envp);
			} catch (Throwable t) {
				s_logger.error("Error executing command {}", t);
				commandResp
						.setResponseCode(KuraResponsePayload.RESPONSE_CODE_ERROR);
				commandResp.setException(t);

			}

			boolean runAsync = commandReq.isRunAsync() != null ? commandReq
					.isRunAsync() : false;
			int timeout = getTimeout(commandReq);

			ProcessMonitorThread pmt = null;
			pmt = new ProcessMonitorThread(proc, commandReq.getStdin(), timeout);
			pmt.start();

			if (!runAsync) {
				try {
					pmt.join();
					prepareResponseNoTimeout(commandResp, pmt);
				} catch (InterruptedException e) {
					Thread.interrupted();
					pmt.interrupt();
					prepareTimeoutResponse(commandResp, pmt);
				}
			}

		} else {

			s_logger.error("Password required but not correct and/or missing");
			commandResp
					.setResponseCode(KuraResponsePayload.RESPONSE_CODE_ERROR);
			commandResp.setExceptionMessage("Password missing or not correct");
		}

		return commandResp;

	}

	@Override
	public String execute(String cmd, String password) throws KuraException {
		// TODO Auto-generated method stub
		boolean verificationEnabled = (Boolean) properties
				.get(COMMAND_ENABLED_ID);
		if (verificationEnabled) {

			String commandPassword = (String) properties
					.get(COMMAND_PASSWORD_ID);
			boolean isExecutionAllowed = verifyPasswords(commandPassword,
					password);
			if (isExecutionAllowed) {

				String[] cmdArray = cmd.split(" ");
				String defaultDir = getDefaultWorkDir();
				String[] environment = getDefaultEnvironment();
				try {
					Process proc = createExecutionProcess(defaultDir, cmdArray,
							environment);

					int timeout = getDefaultTimeout();
					ProcessMonitorThread pmt = null;
					pmt = new ProcessMonitorThread(proc, null, timeout);
					pmt.start();

					try {
						pmt.join();
						if (pmt.getExitValue() == 0) {
							return pmt.getStdout();
						} else {
							return pmt.getStderr();
						}
					} catch (InterruptedException e) {
						Thread.interrupted();
						pmt.interrupt();
						throw KuraException.internalError(e);
					}
				} catch (IOException ex) {
					throw new KuraException(KuraErrorCode.INTERNAL_ERROR, ex);
				}
			} else {
				throw new KuraException(
						KuraErrorCode.CONFIGURATION_ATTRIBUTE_INVALID);
			}
		} else {
			throw new KuraException(KuraErrorCode.OPERATION_NOT_SUPPORTED);
		}

	}

	// command service defaults getters
	private String getDefaultWorkDir() {
		return (String) properties.get(COMMAND_WORKDIR_ID);
	}

	private int getDefaultTimeout() {
		return (Integer) properties.get(COMMAND_TIMEOUT_ID);
	}

	private String[] getDefaultEnvironment() {
		String envString = (String) properties.get(COMMAND_ENVIRONMENT_ID);
		if (envString != null) {
			return envString.split(" ");
		}
		return null;
	}

	private String getDir(KuraCommandRequestPayload req) {
		String dir = req.getWorkingDir();
		String defaultDir = getDefaultWorkDir();
		if (dir != null && !dir.isEmpty()) {
			return dir;
		}
		return defaultDir;
	}

	private int getTimeout(KuraCommandRequestPayload req) {
		Integer timeout = req.getTimeout();
		int defaultTimeout = getDefaultTimeout();
		if (timeout != null) {
			return timeout;
		}
		return defaultTimeout;
	}

	private String[] getEnvironment(KuraCommandRequestPayload req) {
		String[] envp = req.getEnvironmentPairs();
		String[] defaultEnv = getDefaultEnvironment();
		if (envp != null && envp.length != 0) {
			return envp;
		}
		return defaultEnv;
	}

	private boolean verifyPasswords(String commandPassword,
			String receivedPassword) {
		if (commandPassword == null && receivedPassword == null) {
			return true;
		} else if (commandPassword != null
				&& commandPassword.equals(receivedPassword)) {
			return true;
		}
		return false;
	}

	private Process createExecutionProcess(String dir, String[] cmdarray,
			String[] envp) throws IOException {
		Runtime rt = Runtime.getRuntime();
		Process proc = null;
		File fileDir = dir == null ? null : new File(dir);
		proc = rt.exec(cmdarray, envp, fileDir);
		return proc;
	}

	private String[] prepareCommandArray(KuraCommandRequestPayload req,
			String command) {
		String[] args = req.getArguments();
		int argsCount = args != null ? args.length : 0;
		String[] cmdarray = new String[1 + argsCount];

		cmdarray[0] = command;
		for (int i = 0; i < argsCount; i++) {
			cmdarray[1 + i] = args[i];
		}

		for (int i = 0; i < cmdarray.length; i++) {
			s_logger.debug("cmdarray: {}", cmdarray[i]);
		}

		return cmdarray;
	}

	private void prepareResponseNoTimeout(KuraCommandResponsePayload resp,
			ProcessMonitorThread pmt) {

		if (pmt.getException() != null) {
			resp.setResponseCode(KuraResponsePayload.RESPONSE_CODE_ERROR);
			resp.setException(pmt.getException());
			resp.setStderr(pmt.getStderr());
			resp.setStdout(pmt.getStdout());
		} else {
			resp.setStderr(pmt.getStderr());
			resp.setStdout(pmt.getStdout());
			resp.setTimedout(pmt.isTimedOut());

			if (!pmt.isTimedOut()) {
				resp.setExitCode(pmt.getExitValue());
			}
		}

	}

	private void prepareTimeoutResponse(KuraCommandResponsePayload resp,
			ProcessMonitorThread pmt) {
		resp.setStderr(pmt.getStderr());
		resp.setStdout(pmt.getStdout());
		resp.setTimedout(true);
	}

}<|MERGE_RESOLUTION|>--- conflicted
+++ resolved
@@ -27,29 +27,16 @@
 import org.slf4j.Logger;
 import org.slf4j.LoggerFactory;
 
-<<<<<<< HEAD
-
-public class CommandCloudApp extends Cloudlet implements ConfigurableComponent, PasswordCommandService{
-	private static final Logger s_logger = LoggerFactory.getLogger(CommandCloudApp.class);
-	private static final String EDC_PASSWORD_METRIC_NAME= "command.password";
-	private static final String COMMAND_ENABLED_ID= "command.enable";
-	private static final String COMMAND_PASSWORD_ID= "command.password.value";
-	private static final String COMMAND_WORKDIR_ID= "command.working.directory";
-	private static final String COMMAND_TIMEOUT_ID= "command.timeout";
-	private static final String COMMAND_ENVIRONMENT_ID= "command.environment";
-
-=======
 public class CommandCloudApp extends Cloudlet implements ConfigurableComponent,
 		PasswordCommandService {
-	private static final Logger s_logger = LoggerFactory
-			.getLogger(CommandCloudApp.class);
+	private static final Logger s_logger = LoggerFactory.getLogger(CommandCloudApp.class);
 	private static final String EDC_PASSWORD_METRIC_NAME = "command.password";
 	private static final String COMMAND_ENABLED_ID = "command.enable";
 	private static final String COMMAND_PASSWORD_ID = "command.password.value";
 	private static final String COMMAND_WORKDIR_ID = "command.working.directory";
 	private static final String COMMAND_TIMEOUT_ID = "command.timeout";
 	private static final String COMMAND_ENVIRONMENT_ID = "command.environment";
->>>>>>> 2fc3034c
+
 
 	public static final String APP_ID = "CMD-V1";
 
@@ -92,15 +79,10 @@
 		s_logger.info("updated...: " + properties);
 
 		this.properties = properties;
-<<<<<<< HEAD
-
-		boolean serviceEnabled= (Boolean) properties.get(COMMAND_ENABLED_ID);
-		if(serviceEnabled){
-			super.activate(compCtx);
-=======
-		boolean verificationEnabled = (Boolean) properties
+
+		boolean serviceEnabled = (Boolean) properties
 				.get(COMMAND_ENABLED_ID);
-		if (verificationEnabled) {
+		if (serviceEnabled) {
 			super.activate(compCtx);
 		} else {
 			if (getCloudApplicationClient() != null) {
@@ -113,7 +95,6 @@
 		s_logger.info("Bundle " + APP_ID + " is deactivating!");
 		if (getCloudApplicationClient() != null) {
 			super.deactivate(compCtx);
->>>>>>> 2fc3034c
 		}
 	}
 
