<?xml version="1.0" encoding="UTF-8"?>
<!--

    Copyright (c) 2011, 2016 Eurotech and/or its affiliates

     All rights reserved. This program and the accompanying materials
     are made available under the terms of the Eclipse Public License v1.0
     which accompanies this distribution, and is available at
     http://www.eclipse.org/legal/epl-v10.html

    Contributors:
      Eurotech

-->
<project xmlns="http://maven.apache.org/POM/4.0.0" xmlns:xsi="http://www.w3.org/2001/XMLSchema-instance"
	xsi:schemaLocation="http://maven.apache.org/POM/4.0.0 http://maven.apache.org/xsd/maven-4.0.0.xsd">
	<modelVersion>4.0.0</modelVersion>

	<parent>
		<groupId>org.eclipse.kura</groupId>
		<artifactId>kura</artifactId>
<<<<<<< HEAD
		<version>2.0.2</version>
=======
		<version>2.1.0</version>
>>>>>>> e3f74823
		<relativePath>../manifest_pom.xml</relativePath>
	</parent>

	<artifactId>org.eclipse.kura.core.certificates</artifactId>
	<version>1.0.3</version>
	<packaging>eclipse-plugin</packaging>

	<properties>
		<kura.basedir>${project.basedir}/..</kura.basedir>
	</properties>
</project><|MERGE_RESOLUTION|>--- conflicted
+++ resolved
@@ -19,11 +19,7 @@
 	<parent>
 		<groupId>org.eclipse.kura</groupId>
 		<artifactId>kura</artifactId>
-<<<<<<< HEAD
-		<version>2.0.2</version>
-=======
 		<version>2.1.0</version>
->>>>>>> e3f74823
 		<relativePath>../manifest_pom.xml</relativePath>
 	</parent>
 
