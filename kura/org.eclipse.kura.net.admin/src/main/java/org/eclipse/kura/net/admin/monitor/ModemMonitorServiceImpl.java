/**
 * Copyright (c) 2011, 2014 Eurotech and/or its affiliates
 *
 *  All rights reserved. This program and the accompanying materials
 *  are made available under the terms of the Eclipse Public License v1.0
 *  which accompanies this distribution, and is available at
 *  http://www.eclipse.org/legal/epl-v10.html
 *
 * Contributors:
 *   Eurotech
 */
package org.eclipse.kura.net.admin.monitor;

import java.lang.reflect.Method;
import java.util.ArrayList;
import java.util.Collection;
import java.util.Dictionary;
import java.util.HashMap;
import java.util.Hashtable;
import java.util.Iterator;
import java.util.List;
import java.util.Map;
import java.util.Set;
import java.util.concurrent.ExecutorService;
import java.util.concurrent.Executors;
import java.util.concurrent.Future;
import java.util.concurrent.TimeUnit;

import org.eclipse.kura.KuraException;
import org.eclipse.kura.comm.CommURI;
import org.eclipse.kura.core.net.NetworkConfiguration;
import org.eclipse.kura.linux.net.ConnectionInfoImpl;
import org.eclipse.kura.linux.net.modem.SupportedSerialModemInfo;
import org.eclipse.kura.linux.net.modem.SupportedSerialModemsInfo;
import org.eclipse.kura.linux.net.modem.SupportedUsbModemInfo;
import org.eclipse.kura.linux.net.modem.SupportedUsbModemsInfo;
import org.eclipse.kura.linux.net.util.LinuxNetworkUtil;
import org.eclipse.kura.net.ConnectionInfo;
import org.eclipse.kura.net.NetConfig;
import org.eclipse.kura.net.NetConfigIP4;
import org.eclipse.kura.net.NetInterface;
import org.eclipse.kura.net.NetInterfaceAddress;
import org.eclipse.kura.net.NetInterfaceAddressConfig;
import org.eclipse.kura.net.NetInterfaceConfig;
import org.eclipse.kura.net.NetInterfaceStatus;
import org.eclipse.kura.net.NetworkService;
import org.eclipse.kura.net.admin.NetworkConfigurationService;
import org.eclipse.kura.net.admin.event.NetworkConfigurationChangeEvent;
import org.eclipse.kura.net.admin.event.NetworkStatusChangeEvent;
import org.eclipse.kura.net.admin.modem.CellularModemFactory;
import org.eclipse.kura.net.admin.modem.EvdoCellularModem;
import org.eclipse.kura.net.admin.modem.HspaCellularModem;
import org.eclipse.kura.net.admin.modem.IModemLinkService;
import org.eclipse.kura.net.admin.modem.PppFactory;
import org.eclipse.kura.net.admin.modem.PppState;
import org.eclipse.kura.net.admin.modem.SupportedSerialModemsFactoryInfo;
import org.eclipse.kura.net.admin.modem.SupportedSerialModemsFactoryInfo.SerialModemFactoryInfo;
import org.eclipse.kura.net.admin.modem.SupportedUsbModemsFactoryInfo;
import org.eclipse.kura.net.admin.modem.SupportedUsbModemsFactoryInfo.UsbModemFactoryInfo;
import org.eclipse.kura.net.modem.CellularModem;
import org.eclipse.kura.net.modem.ModemAddedEvent;
import org.eclipse.kura.net.modem.ModemConfig;
import org.eclipse.kura.net.modem.ModemDevice;
import org.eclipse.kura.net.modem.ModemGpsDisabledEvent;
import org.eclipse.kura.net.modem.ModemGpsEnabledEvent;
import org.eclipse.kura.net.modem.ModemInterface;
import org.eclipse.kura.net.modem.ModemManagerService;
import org.eclipse.kura.net.modem.ModemMonitorListener;
import org.eclipse.kura.net.modem.ModemMonitorService;
import org.eclipse.kura.net.modem.ModemReadyEvent;
import org.eclipse.kura.net.modem.ModemRemovedEvent;
import org.eclipse.kura.net.modem.ModemTechnologyType;
import org.eclipse.kura.net.modem.SerialModemDevice;
import org.eclipse.kura.system.SystemService;
import org.eclipse.kura.usb.UsbDeviceEvent;
import org.eclipse.kura.usb.UsbModemDevice;
import org.osgi.service.component.ComponentContext;
import org.osgi.service.event.Event;
import org.osgi.service.event.EventAdmin;
import org.osgi.service.event.EventConstants;
import org.osgi.service.event.EventHandler;
import org.slf4j.Logger;
import org.slf4j.LoggerFactory;

public class ModemMonitorServiceImpl implements ModemMonitorService, ModemManagerService, EventHandler {
	
	private static final Logger s_logger = LoggerFactory.getLogger(ModemMonitorServiceImpl.class);
	
	private ComponentContext      m_ctx;
	private final static String[] EVENT_TOPICS = new String[] {
			NetworkConfigurationChangeEvent.NETWORK_EVENT_CONFIG_CHANGE_TOPIC,
			ModemAddedEvent.MODEM_EVENT_ADDED_TOPIC,
			ModemRemovedEvent.MODEM_EVENT_REMOVED_TOPIC, };
	
	private final static long THREAD_INTERVAL = 30000;
	private final static long THREAD_TERMINATION_TOUT = 1; // in seconds
	
	private static Object s_lock = new Object();
	
	private static Future<?>  task;
	private static boolean stopThread;

	private SystemService m_systemService;
	private NetworkService m_networkService;
	private NetworkConfigurationService m_netConfigService;
	private EventAdmin m_eventAdmin;
	
	private List<ModemMonitorListener>m_listeners;
	
	private ExecutorService m_executor;
	
	private Map<String, CellularModem> m_modems;
	private Map<String, InterfaceState> m_interfaceStatuses;
	
	private NetworkConfiguration m_networkConfig;
	
	private boolean m_serviceActivated; 
	
	private PppState m_pppState;
	private long m_resetTimerStart;
	    
    public void setNetworkService(NetworkService networkService) {
        m_networkService = networkService;
    }
    
    public void unsetNetworkService(NetworkService networkService) {
        m_networkService = null;
    }

    public void setEventAdmin(EventAdmin eventAdmin) {
        m_eventAdmin = eventAdmin;
    }

    public void unsetEventAdmin(EventAdmin eventAdmin) {
        m_eventAdmin = null;
    }
     
    public void setNetworkConfigurationService(NetworkConfigurationService netConfigService) {
        m_netConfigService = netConfigService;
    }
    
    public void unsetNetworkConfigurationService(NetworkConfigurationService netConfigService) {
        m_netConfigService = null;
    }
        
	public void setSystemService(SystemService systemService) {
		m_systemService = systemService;
	}

	public void unsetSystemService(SystemService systemService) {
		m_systemService = null;
	}
	
    protected void activate(ComponentContext componentContext)  {
    	
    	// save the bundle context
    	m_ctx = componentContext;
    	
    	m_pppState = PppState.NOT_CONNECTED;
    	m_resetTimerStart = 0L;
    	
    	Dictionary<String, String[]> d = new Hashtable<String, String[]>();
    	d.put(EventConstants.EVENT_TOPIC, EVENT_TOPICS);
    	m_ctx.getBundleContext().registerService(EventHandler.class.getName(), this, d);
    	
		m_modems = new HashMap<String, CellularModem>();
		m_interfaceStatuses = new HashMap<String, InterfaceState>();
		m_listeners = new ArrayList<ModemMonitorListener>();
		
		// track currently installed modems
		try {
			m_networkConfig = m_netConfigService.getNetworkConfiguration();
			for(NetInterface<? extends NetInterfaceAddress> netInterface : m_networkService.getNetworkInterfaces()) {
				if(netInterface instanceof ModemInterface) {
					ModemDevice modemDevice = ((ModemInterface<?>) netInterface).getModemDevice();
					trackModem(modemDevice);
				}
			}
		} catch (Exception e) {
			s_logger.error("Error getting installed modems", e);
		}
		
		stopThread = false;
		m_executor = Executors.newSingleThreadExecutor();
		task = m_executor.submit(new Runnable() {
    		@Override
    		public void run() {
    			while (!stopThread) {
	    			Thread.currentThread().setName("ModemMonitor");
	    			try {
	    				monitor();
	    				Thread.sleep(THREAD_INTERVAL);
					} catch (InterruptedException interruptedException) {
						Thread.interrupted();
						s_logger.debug("modem monitor interrupted - {}", interruptedException);
					} catch (Throwable t) {
						s_logger.error("activate() :: Exception while monitoring cellular connection {}", t);
					}
    			}
    	}});
		
		m_serviceActivated = true;
		s_logger.debug("ModemMonitor activated and ready to receive events");
    }
    
    protected void deactivate(ComponentContext componentContext) {
    	m_listeners = null;
    	stopThread = true;
    	PppFactory.releaseAllPppServices();
    	if ((task != null) && (!task.isDone())) {
    		s_logger.debug("Cancelling ModemMonitor task ...");
    		task.cancel(true);
    		s_logger.info("ModemMonitor task cancelled? = {}", task.isDone());
    		task = null;
    	}
    	
    	if (m_executor != null) {
    		s_logger.debug("Terminating ModemMonitor Thread ...");
    		m_executor.shutdownNow();
    		try {
				m_executor.awaitTermination(THREAD_TERMINATION_TOUT, TimeUnit.SECONDS);
			} catch (InterruptedException e) {
				s_logger.warn("Interrupted", e);
			}
    		s_logger.info("ModemMonitor Thread terminated? - {}", m_executor.isTerminated());
			m_executor = null;
    	}
    	m_serviceActivated = false;
    	
    	m_networkConfig = null;
	}
    
    @Override
	public void handleEvent(Event event) {
    	s_logger.debug("handleEvent - topic: {}", event.getTopic());
        String topic = event.getTopic();
        if (topic.equals(NetworkConfigurationChangeEvent.NETWORK_EVENT_CONFIG_CHANGE_TOPIC)) {
        	
        	NetworkConfigurationChangeEvent netConfigChangedEvent = (NetworkConfigurationChangeEvent)event;
        	 String [] propNames = netConfigChangedEvent.getPropertyNames();
			if ((propNames != null) && (propNames.length > 0)) {
				Map<String, Object> props = new HashMap<String, Object>();
				for (String propName : propNames) {
					Object prop = netConfigChangedEvent.getProperty(propName);
					if (prop != null) {
						props.put(propName, prop);
					}
				}
				try {
					final NetworkConfiguration newNetworkConfig = new NetworkConfiguration(props);
					ExecutorService ex = Executors.newSingleThreadExecutor();
					ex.submit(new Runnable() {
						@Override
						public void run() {
							processNetworkConfigurationChangeEvent(newNetworkConfig);
						}
					});
				} catch (Exception e) {
					s_logger.error("Failed to handle the NetworkConfigurationChangeEvent - {}", e);
				}
			}
        } else if (topic.equals(ModemAddedEvent.MODEM_EVENT_ADDED_TOPIC)) {
        	
        	ModemAddedEvent modemAddedEvent = (ModemAddedEvent)event;
        	final ModemDevice modemDevice = modemAddedEvent.getModemDevice();
        	if (m_serviceActivated) {
        		ExecutorService ex = Executors.newSingleThreadExecutor();
        		ex.submit(new Runnable() {
            		@Override
            		public void run() {
            			trackModem(modemDevice);
            	}});
        	}
        } else if (topic.equals(ModemRemovedEvent.MODEM_EVENT_REMOVED_TOPIC)) {
        	ModemRemovedEvent modemRemovedEvent = (ModemRemovedEvent)event;
        	String usbPort = (String)modemRemovedEvent.getProperty(UsbDeviceEvent.USB_EVENT_USB_PORT_PROPERTY);
        	m_modems.remove(usbPort);
        }	
	}

	
    @Override
	public CellularModem getModemService (String usbPort) {
		return m_modems.get(usbPort);
	}
    
    @Override
    public Collection<CellularModem> getAllModemServices() {
    	return m_modems.values();
    }
    
	private NetInterfaceStatus getNetInterfaceStatus (List<NetConfig> netConfigs) {
		
		NetInterfaceStatus interfaceStatus = NetInterfaceStatus.netIPv4StatusUnknown;
		if ((netConfigs != null) && (netConfigs.size() > 0)) {
			for (NetConfig netConfig : netConfigs) {
				if (netConfig instanceof NetConfigIP4) {
					interfaceStatus = ((NetConfigIP4) netConfig).getStatus();
					break;
				}
			}
		}
		return interfaceStatus;
	}
	
	@Override
	public void registerListener(ModemMonitorListener newListener) {
		boolean found = false;
		if (m_listeners == null) {
			m_listeners = new ArrayList<ModemMonitorListener>();
		}
		if (m_listeners.size() > 0) {
			for (ModemMonitorListener listener : m_listeners) {
				if (listener.equals(newListener)) {
					found = true;
					break;
				}
			}
		}
		if (!found) {
			m_listeners.add(newListener);
		}
	}
	
	@Override
	public void unregisterListener(ModemMonitorListener listenerToUnregister) {
		if ((m_listeners != null) && (m_listeners.size() > 0)) {
			
			for (int i = 0; i < m_listeners.size(); i++) {
				if (((ModemMonitorListener)m_listeners.get(i)).equals(listenerToUnregister)) {
					m_listeners.remove(i);
				}
			}
		}
	}
	
	private void processNetworkConfigurationChangeEvent(NetworkConfiguration newNetworkConfig) {
    	
    	Set<String> keySet = m_modems.keySet();
		Iterator<String> keySetItetrator = keySet.iterator();
		while (keySetItetrator.hasNext()) {
			String usbPort = keySetItetrator.next();
			CellularModem modem = m_modems.get(usbPort);
			try {
				String ifaceName = null;
    			if (m_networkService != null) {
    				ifaceName = m_networkService.getModemPppPort(modem.getModemDevice());
    			}
    			if (ifaceName != null) {
	    			List<NetConfig> oldNetConfigs = modem.getConfiguration();
	    			NetInterfaceConfig<? extends NetInterfaceAddressConfig> netInterfaceConfig = newNetworkConfig.getNetInterfaceConfig(ifaceName);
	    			if (netInterfaceConfig == null) {
	    				netInterfaceConfig = newNetworkConfig.getNetInterfaceConfig(usbPort);
	    			}
<<<<<<< HEAD
	    			List<NetConfig>newNetConfigs = getNetConfigs(ifaceName, netInterfaceConfig);
	    			if ((oldNetConfigs == null) || !oldNetConfigs.equals(newNetConfigs)) {
	    				s_logger.info("new configuration for cellular modem on usb port {} netinterface {}", usbPort, ifaceName); 
	    				m_networkConfig = newNetworkConfig;
	    				int ifaceNo = getInterfaceNumber(oldNetConfigs);
	    				if (ifaceNo >= 0) {
	    					IModemLinkService pppService = PppFactory.obtainPppService(ifaceNo, modem.getDataPort());
	    					if (pppService != null) {
	    						PppState pppState = pppService.getPppState();
								if ((pppState == PppState.CONNECTED) || (pppState == PppState.IN_PROGRESS)) {
									s_logger.info("disconnecting " + pppService.getIfaceName());
									pppService.disconnect();
=======
	    			if (ifaceName != null) {
		    			List<NetConfig> oldNetConfigs = modem.getConfiguration();
		    			NetInterfaceConfig<? extends NetInterfaceAddressConfig> netInterfaceConfig = newNetworkConfig.getNetInterfaceConfig(ifaceName);
		    			if (netInterfaceConfig == null) {
		    				netInterfaceConfig = newNetworkConfig.getNetInterfaceConfig(usbPort);
		    			}
		    			List<NetConfig>newNetConfigs = null;
		    			IModemLinkService pppService = null;
		    			int ifaceNo = getInterfaceNumber(oldNetConfigs);
		    			if (ifaceNo >= 0) {
		    				pppService = PppFactory.obtainPppService(ifaceNo, modem.getDataPort());
		    			}
		    			
		    			if (netInterfaceConfig != null) {
		    				newNetConfigs = getNetConfigs(netInterfaceConfig);
		    			} else {
		    				if ((oldNetConfigs != null) && (pppService != null)) {
			    				if (!ifaceName.equals(pppService.getIfaceName())) {
			    					newNetConfigs = oldNetConfigs;
			    					oldNetConfigs = null;
			    					try {
			    						setInterfaceNumber(ifaceName, newNetConfigs);
			    					} catch (NumberFormatException e) {
			    						s_logger.error("failed to set new interface number - {}", e);
			    					}
			    				}
		    				}
		    			}
		    			
		    			if ((oldNetConfigs == null) || !oldNetConfigs.equals(newNetConfigs)) {
		    				s_logger.info("new configuration for cellular modem on usb port {} netinterface {}", usbPort, ifaceName); 
		    				m_networkConfig = newNetworkConfig;
		    				
		    				if (pppService != null) {
		    					PppState pppState = pppService.getPppState();
								if ((pppState == PppState.CONNECTED) || (pppState == PppState.IN_PROGRESS)) {
									s_logger.info("disconnecting " + pppService.getIfaceName());
									pppService.disconnect();
								}
								PppFactory.releasePppService(pppService.getIfaceName());
		    				}
		    				
		    				if (modem.isGpsEnabled()) {
		    					if (!disableModemGps(modem)) {
		    						s_logger.error("processNetworkConfigurationChangeEvent() :: Failed to disable modem GPS");
		    						modem.reset();
		    					}
		    				}
		    				
		    				modem.setConfiguration(newNetConfigs);
		    				
		    				if (modem instanceof EvdoCellularModem) {
			    				NetInterfaceStatus netIfaceStatus = getNetInterfaceStatus(newNetConfigs);
								if (netIfaceStatus == NetInterfaceStatus.netIPv4StatusEnabledWAN) {
									
									if (!((EvdoCellularModem) modem).isProvisioned()) {
										s_logger.info("NetworkConfigurationChangeEvent :: The {} is not provisioned, will try to provision it ...", modem.getModel());
										
										if ((task != null) && !task.isCancelled()) {
											s_logger.info("NetworkConfigurationChangeEvent :: Cancelling monitor task");
											stopThread = true;
											task.cancel(true);
											task = null;
										}
										
										((EvdoCellularModem) modem).provision();
										if (task == null) {
											s_logger.info("NetworkConfigurationChangeEvent :: Restarting monitor task");
											stopThread = false;
											task = m_executor.submit(new Runnable() {
									    		@Override
									    		public void run() {
									    			while (!stopThread) {
									    				Thread.currentThread().setName("ModemMonitor");
									    				try {
									    					monitor();
															Thread.sleep(THREAD_INTERVAL);
														} catch (InterruptedException interruptedException) {
															Thread.interrupted();
															s_logger.debug("modem monitor interrupted - {}", interruptedException);
														} catch (Throwable t) {
															s_logger.error("handleEvent() :: Exception while monitoring cellular connection {}", t);
														}
									    			}
									    	}});
										}
									} else {
										s_logger.info("NetworkConfigurationChangeEvent :: The " + modem.getModel() + " is provisioned");
									}	
>>>>>>> f50909c4
								}
								PppFactory.releasePppService(pppService.getIfaceName());
	    					}
	    				}
	    				
	    				if (modem.isGpsEnabled()) {
	    					if (!disableModemGps(modem)) {
	    						s_logger.error("processNetworkConfigurationChangeEvent() :: Failed to disable modem GPS");
	    						modem.reset();
	    					}
	    				}
	    				
	    				modem.setConfiguration(newNetConfigs);
	    				
	    				if (modem instanceof EvdoCellularModem) {
		    				NetInterfaceStatus netIfaceStatus = getNetInterfaceStatus(newNetConfigs);
							if (netIfaceStatus == NetInterfaceStatus.netIPv4StatusEnabledWAN) {
								
								if (!((EvdoCellularModem) modem).isProvisioned()) {
									s_logger.info("NetworkConfigurationChangeEvent :: The {} is not provisioned, will try to provision it ...", modem.getModel());
									
									if ((task != null) && !task.isCancelled()) {
										s_logger.info("NetworkConfigurationChangeEvent :: Cancelling monitor task");
										stopThread = true;
										task.cancel(true);
										task = null;
									}
									
									((EvdoCellularModem) modem).provision();
									if (task == null) {
										s_logger.info("NetworkConfigurationChangeEvent :: Restarting monitor task");
										stopThread = false;
										task = m_executor.submit(new Runnable() {
								    		@Override
								    		public void run() {
								    			while (!stopThread) {
								    				Thread.currentThread().setName("ModemMonitor");
								    				try {
								    					monitor();
														Thread.sleep(THREAD_INTERVAL);
													} catch (InterruptedException e) {
														s_logger.debug(e.getMessage());
													} catch (Throwable t) {
														s_logger.error("handleEvent() :: Exception while monitoring cellular connection {}", t.toString());
														t.printStackTrace();
													}
								    			}
								    	}});
									}
								} else {
									s_logger.info("NetworkConfigurationChangeEvent :: The " + modem.getModel() + " is provisioned");
								}	
							}
							
							if (modem.isGpsSupported()) {
								if (isGpsEnabledInConfig(newNetConfigs) && !modem.isGpsEnabled()) {
	                                modem.enableGps();
	                                postModemGpsEvent(modem, true);
								}
							}
	    				}
	    			}
    			}
			} catch (KuraException e) {
				e.printStackTrace();
			}
		}
    }
	
	private List<NetConfig> getNetConfigs(NetInterfaceConfig<? extends NetInterfaceAddressConfig> netInterfaceConfig) {
		
		List<NetConfig> netConfigs = null;
		if (netInterfaceConfig != null) {
			List<? extends NetInterfaceAddressConfig> netInterfaceAddressConfigs = netInterfaceConfig.getNetInterfaceAddresses();
			if (netInterfaceAddressConfigs != null && netInterfaceAddressConfigs.size() > 0) {
				for (NetInterfaceAddressConfig netInterfaceAddressConfig : netInterfaceAddressConfigs) {
					netConfigs = netInterfaceAddressConfig.getConfigs();
				}
			}
		}
		return netConfigs;
	}
	
	private int getInterfaceNumber (List<NetConfig> netConfigs) {
		int ifaceNo = -1;
		if ((netConfigs != null) && (netConfigs.size() > 0)) {
			for (NetConfig netConfig : netConfigs) {
				if (netConfig instanceof ModemConfig) {
					ifaceNo = ((ModemConfig) netConfig).getPppNumber();
					break;
				}
			}
		}
		return ifaceNo;
	}
	
	private int getInterfaceNumber(String ifaceName) {
		return Integer.parseInt(ifaceName.replaceAll("[^0-9]", ""));
	}
	
	private void setInterfaceNumber (String ifaceName, List<NetConfig> netConfigs) {
		if ((netConfigs != null) && (netConfigs.size() > 0)) {
			for (NetConfig netConfig : netConfigs) {
				if (netConfig instanceof ModemConfig) {
					((ModemConfig) netConfig).setPppNumber(getInterfaceNumber(ifaceName));
					break;
				}
			}
		}
	}
	
	private long getModemResetTimeoutMsec(String ifaceName, List<NetConfig> netConfigs) {
		long resetToutMsec = 0L;
		
		if ((ifaceName != null) && (netConfigs != null) && (netConfigs.size() > 0)) {
			for (NetConfig netConfig : netConfigs) {
				if (netConfig instanceof ModemConfig) {
					resetToutMsec = ((ModemConfig) netConfig).getResetTimeout() * 60000;
					break;
				}
			}
		}
		return resetToutMsec;
	}
	
	private boolean isGpsEnabledInConfig(List<NetConfig> netConfigs) {
		boolean isGpsEnabled = false;
		if ((netConfigs != null) && (netConfigs.size() > 0)) {
			for (NetConfig netConfig : netConfigs) {
				if (netConfig instanceof ModemConfig) {
					isGpsEnabled = ((ModemConfig) netConfig).isGpsEnabled();
					break;
				}
			}
		}
		return isGpsEnabled;
	}
	
 	private void monitor() {
 		HashMap<String, InterfaceState> newInterfaceStatuses = new HashMap<String, InterfaceState>();
		Set<String> keySet = m_modems.keySet();
		Iterator<String> keySetItetrator = keySet.iterator();
		while (keySetItetrator.hasNext()) {
			String usbPort = keySetItetrator.next();
			CellularModem modem = m_modems.get(usbPort);
			
			// get signal strength only if somebody needs it
			if ((m_listeners != null) && (m_listeners.size() > 0)) {
				for (ModemMonitorListener listener : m_listeners) {
					try {
						int rssi = modem.getSignalStrength();
						listener.setCellularSignalLevel(rssi);
					} catch (KuraException e) {
						listener.setCellularSignalLevel(0);
						e.printStackTrace();
					}
				}
			}
			
			IModemLinkService pppService = null;
			PppState pppState = null;
			NetInterfaceStatus netInterfaceStatus = getNetInterfaceStatus(modem.getConfiguration());
			try {
				String ifaceName = m_networkService.getModemPppPort(modem.getModemDevice());
				if (netInterfaceStatus == NetInterfaceStatus.netIPv4StatusEnabledWAN) {				
					if (ifaceName != null) {
						pppService = PppFactory.obtainPppService(ifaceName, modem.getDataPort());
						pppState = pppService.getPppState();
						
						if (m_pppState != pppState) {
							s_logger.info("monitor() :: previous PppState={}", m_pppState);
							s_logger.info("monitor() :: current PppState={}", pppState);
						}
						
						if (pppState == PppState.NOT_CONNECTED) {
							if (modem.getTechnologyType() == ModemTechnologyType.HSDPA) {
								if(((HspaCellularModem)modem).isSimCardReady()) {
									s_logger.info("monitor() :: !!! SIM CARD IS READY !!! connecting ...");
									pppService.connect();
									if (m_pppState == PppState.NOT_CONNECTED) {
										m_resetTimerStart = System.currentTimeMillis();
									}
								}
							} else {
								s_logger.info("monitor() :: connecting ...");
								pppService.connect();
								if (m_pppState == PppState.NOT_CONNECTED) {
									m_resetTimerStart = System.currentTimeMillis();
								}
							}
						} else if (pppState == PppState.IN_PROGRESS) {
							long modemResetTout = getModemResetTimeoutMsec(ifaceName, modem.getConfiguration());
							if (modemResetTout > 0) {
								long timeElapsed = System.currentTimeMillis() - m_resetTimerStart;
								if (timeElapsed > modemResetTout) {
									// reset modem
									s_logger.info("monitor() :: Modem Reset TIMEOUT !!!");
									pppService.disconnect();
									if (modem.isGpsEnabled()) {
										if (!disableModemGps(modem)) {
											s_logger.error("monitor() :: Failed to disable modem GPS");
										}
									}
									modem.reset();
								} else {
									int timeTillReset = (int)(modemResetTout - timeElapsed) / 1000;
									s_logger.info("monitor() :: PPP connection in progress. Modem will be reset in {} sec if not connected", timeTillReset);
								}
							}
						} else if (pppState == PppState.CONNECTED) {
							m_resetTimerStart = System.currentTimeMillis();
						}
						
						m_pppState = pppState;
						ConnectionInfo connInfo = new ConnectionInfoImpl(ifaceName);
						InterfaceState interfaceState = new InterfaceState(ifaceName, 
								LinuxNetworkUtil.isUp(ifaceName), 
								pppState == PppState.CONNECTED, 
								connInfo.getIpAddress());
						newInterfaceStatuses.put(ifaceName, interfaceState);
					}
				}  
				
				if(modem.isGpsSupported()) {
					if (isGpsEnabledInConfig(modem.getConfiguration())) {
						if (modem instanceof HspaCellularModem) {
							if (!modem.isGpsEnabled()) {
						        modem.enableGps();
							}
						}
				        postModemGpsEvent(modem, true);
					}
				}
			} catch (Exception e) {
				s_logger.error("monitor() :: Exception", e);
				if ((pppService != null) && (pppState != null)) {
					try {
						s_logger.info("monitor() :: Exception :: PPPD disconnect");
						pppService.disconnect();
					} catch (KuraException e1) {
                        s_logger.error("monitor() :: Exception while disconnect", e1);
					}
					m_pppState = pppState;
				}
				
				if (modem.isGpsEnabled()) {
					try {
						if (!disableModemGps(modem)) {
							s_logger.error("monitor() :: Failed to disable modem GPS");
						}
					} catch (KuraException e1) {
                        s_logger.error("monitor() :: Exception disableModemGps", e1);
					}
				}
				
				try {
					s_logger.info("monitor() :: Exception :: modem reset");
					modem.reset();
				} catch (KuraException e1) {
                    s_logger.error("monitor() :: Exception modem.reset", e1);
				}
			}
		}
		
		// post event for any status changes
		checkStatusChange(m_interfaceStatuses, newInterfaceStatuses);
		m_interfaceStatuses = newInterfaceStatuses;
 	}
 	
    private void checkStatusChange(Map<String, InterfaceState> oldStatuses, Map<String, InterfaceState> newStatuses) {
		
		if (newStatuses != null) {
	        // post NetworkStatusChangeEvent on current and new interfaces
			for(String interfaceName : newStatuses.keySet()) {
				if ((oldStatuses != null) && oldStatuses.containsKey(interfaceName)) {
					if (!newStatuses.get(interfaceName).equals(oldStatuses.get(interfaceName))) {
						s_logger.debug("Posting NetworkStatusChangeEvent on interface: {}", interfaceName);
						m_eventAdmin.postEvent(new NetworkStatusChangeEvent(interfaceName, newStatuses.get(interfaceName), null));
					}
				} else {
					s_logger.debug("Posting NetworkStatusChangeEvent on enabled interface: " + interfaceName);
					m_eventAdmin.postEvent(new NetworkStatusChangeEvent(interfaceName, newStatuses.get(interfaceName), null));
				}
			}
	        
	        // post NetworkStatusChangeEvent on interfaces that are no longer there
	        if (oldStatuses != null) {
	        	for(String interfaceName : oldStatuses.keySet()) {
                    if(!newStatuses.containsKey(interfaceName)) {
                        s_logger.debug("Posting NetworkStatusChangeEvent on disabled interface: {}", interfaceName);
                        m_eventAdmin.postEvent(new NetworkStatusChangeEvent(interfaceName, oldStatuses.get(interfaceName), null));
                    }
                }
	        }
		}
	}
    
	private void trackModem(ModemDevice modemDevice) {
		
		Class<? extends CellularModemFactory> modemFactoryClass = null;
		
		if (modemDevice instanceof UsbModemDevice) {
			SupportedUsbModemInfo supportedUsbModemInfo = SupportedUsbModemsInfo.getModem((UsbModemDevice)modemDevice);
			UsbModemFactoryInfo usbModemFactoryInfo = SupportedUsbModemsFactoryInfo.getModem(supportedUsbModemInfo);
			modemFactoryClass = usbModemFactoryInfo.getModemFactoryClass();
		} else if (modemDevice instanceof SerialModemDevice) {
			SupportedSerialModemInfo supportedSerialModemInfo = SupportedSerialModemsInfo.getModem();
			SerialModemFactoryInfo serialModemFactoryInfo = SupportedSerialModemsFactoryInfo.getModem(supportedSerialModemInfo);
			modemFactoryClass = serialModemFactoryInfo.getModemFactoryClass();
		}
		
		if (modemFactoryClass != null) {
			CellularModemFactory modemFactoryService = null;
			try {
				try {
					Method getInstanceMethod = modemFactoryClass.getDeclaredMethod("getInstance", (Class<?>[]) null);
					getInstanceMethod.setAccessible(true);
					modemFactoryService = (CellularModemFactory) getInstanceMethod.invoke(null, (Object[]) null);
				} catch (Exception e) {
					s_logger.error("Error calling getInstance() method on " + modemFactoryClass.getName() + e);
				}
				
				// if unsuccessful in calling getInstance()
				if (modemFactoryService == null) {
					modemFactoryService = (CellularModemFactory) modemFactoryClass.newInstance();
				}
				
				String platform = null;
				if(m_systemService != null) {
					platform = m_systemService.getPlatform();
				}
				CellularModem modem = modemFactoryService.obtainCellularModemService(modemDevice, platform);
				
				try {
					HashMap<String, String> modemInfoMap = new HashMap<String, String>();
					modemInfoMap.put(ModemReadyEvent.IMEI, modem.getSerialNumber());
					modemInfoMap.put(ModemReadyEvent.IMSI, modem.getMobileSubscriberIdentity());
					modemInfoMap.put(ModemReadyEvent.ICCID, modem.getIntegratedCirquitCardId());
					s_logger.info("posting ModemReadyEvent on topic {}", ModemReadyEvent.MODEM_EVENT_READY_TOPIC);
					m_eventAdmin.postEvent(new ModemReadyEvent(modemInfoMap));
				} catch (Exception e) {
					s_logger.error("Failed to post the ModemReadyEvent - {}", e);
				}
				
				String ifaceName = m_networkService.getModemPppPort(modemDevice);
				List<NetConfig> netConfigs = null;
				if (ifaceName != null) {
					NetInterfaceConfig<? extends NetInterfaceAddressConfig> netInterfaceConfig = m_networkConfig
							.getNetInterfaceConfig(ifaceName);
					if (netInterfaceConfig != null) {
						netConfigs = getNetConfigs(netInterfaceConfig);
						if ((netConfigs != null) && (netConfigs.size() > 0)) {
							modem.setConfiguration(netConfigs);
						}
					}
				}
				
				if (modemDevice instanceof UsbModemDevice) {
					m_modems.put(((UsbModemDevice)modemDevice).getUsbPort(), modem);
				} else if (modemDevice instanceof SerialModemDevice) {
					m_modems.put(modemDevice.getProductName(), modem);
				}
				
				if (modem instanceof EvdoCellularModem) {
					NetInterfaceStatus netIfaceStatus = getNetInterfaceStatus(netConfigs);
					if (netIfaceStatus == NetInterfaceStatus.netIPv4StatusEnabledWAN) {
						if (modem.isGpsEnabled()) {
							if (!disableModemGps(modem)) {
								s_logger.error("trackModem() :: Failed to disable modem GPS, resetting modem ...");
								modem.reset();
							}
						}
							
						if (!((EvdoCellularModem) modem).isProvisioned()) {
							s_logger.info("trackModem() :: The {} is not provisioned, will try to provision it ...", modem.getModel());
							if ((task != null) && !task.isCancelled()) {
								s_logger.info("trackModem() :: Cancelling monitor task");
								stopThread = true;
								task.cancel(true);
								task = null;
							}
							((EvdoCellularModem) modem).provision();
							if (task == null) {
								s_logger.info("trackModem() :: Restarting monitor task");
								stopThread = false;
								task = m_executor.submit(new Runnable() {
							    	@Override
							    	public void run() {
							    		while (!stopThread) {
							    			Thread.currentThread().setName("ModemMonitor");
							    			try {
							    				monitor();
							    				Thread.sleep(THREAD_INTERVAL);
							    			} catch (InterruptedException interruptedException) {
							    				Thread.interrupted();
												s_logger.debug("modem monitor interrupted - {}", interruptedException);
											} catch (Throwable t) {
												s_logger.error("trackModem() :: Exception while monitoring cellular connection {}", t);
											}
							    		}
							    }});
							}
						} else {
							s_logger.info("trackModem() :: The {} is provisioned", modem.getModel());
						}
					}
					
					if (modem.isGpsSupported()) {
						if (isGpsEnabledInConfig(netConfigs) && !modem.isGpsEnabled()) {
                            modem.enableGps();
                            postModemGpsEvent(modem, true);
						}
					}
				}
			} catch (Exception e) {
				e.printStackTrace();
			}
		}
	}
	
	
	private boolean disableModemGps(CellularModem modem) throws KuraException {
		
		postModemGpsEvent(modem, false);
		
		boolean portIsReachable = false;
		long startTimer = System.currentTimeMillis();	
		do {
			try {
				Thread.sleep(3000);
				if (modem.isPortReachable(modem.getGpsPort())) {
					s_logger.debug("disableModemGps() modem is now reachable ...");
					portIsReachable = true;
					break;
				} else {
					s_logger.debug("disableModemGps() waiting for PositionService to release serial port ...");
				}
			} catch (Exception e) {
				s_logger.debug("disableModemGps() waiting for PositionService to release serial port: ex={}", e);
			}
		} while ((System.currentTimeMillis()-startTimer) < 20000L);
		
		modem.disableGps();
		try {
			Thread.sleep(1000);
		} catch(InterruptedException e) {}
		
		boolean ret = false;
		if (portIsReachable && !modem.isGpsEnabled()) {
			s_logger.error("disableModemGps() :: Modem GPS is disabled :: portIsReachable={}, modem.isGpsEnabled()={}",
					portIsReachable, modem.isGpsEnabled());
			ret = true;
		}
		return ret;
	}
	
	private void postModemGpsEvent(CellularModem modem, boolean enabled) throws KuraException {
		
		if (enabled) {
			CommURI commUri = modem.getSerialConnectionProperties(CellularModem.SerialPortType.GPSPORT);
			s_logger.trace("postModemGpsEvent() :: Modem SeralConnectionProperties: {}", commUri.toString());			
			
			HashMap<String, Object> modemInfoMap = new HashMap<String, Object>();
			modemInfoMap.put(ModemGpsEnabledEvent.Port, modem.getGpsPort());
			modemInfoMap.put(ModemGpsEnabledEvent.BaudRate, new Integer(commUri.getBaudRate()));
			modemInfoMap.put(ModemGpsEnabledEvent.DataBits, new Integer(commUri.getDataBits()));
			modemInfoMap.put(ModemGpsEnabledEvent.StopBits, new Integer(commUri.getStopBits()));
			modemInfoMap.put(ModemGpsEnabledEvent.Parity, new Integer(commUri.getParity()));
			
			s_logger.info("postModemGpsEvent() :: posting ModemGpsEnabledEvent on topic {}", ModemGpsEnabledEvent.MODEM_EVENT_GPS_ENABLED_TOPIC);
			m_eventAdmin.postEvent(new ModemGpsEnabledEvent(modemInfoMap));
		} else {
			s_logger.info("postModemGpsEvent() :: posting ModemGpsDisableEvent on topic {}", ModemGpsDisabledEvent.MODEM_EVENT_GPS_DISABLED_TOPIC);
			HashMap<String, Object> modemInfoMap = new HashMap<String, Object>();
			m_eventAdmin.postEvent(new ModemGpsDisabledEvent(modemInfoMap));
		}
	}
}<|MERGE_RESOLUTION|>--- conflicted
+++ resolved
@@ -335,37 +335,17 @@
 	}
 	
 	private void processNetworkConfigurationChangeEvent(NetworkConfiguration newNetworkConfig) {
-    	
-    	Set<String> keySet = m_modems.keySet();
-		Iterator<String> keySetItetrator = keySet.iterator();
-		while (keySetItetrator.hasNext()) {
-			String usbPort = keySetItetrator.next();
-			CellularModem modem = m_modems.get(usbPort);
-			try {
-				String ifaceName = null;
-    			if (m_networkService != null) {
-    				ifaceName = m_networkService.getModemPppPort(modem.getModemDevice());
-    			}
-    			if (ifaceName != null) {
-	    			List<NetConfig> oldNetConfigs = modem.getConfiguration();
-	    			NetInterfaceConfig<? extends NetInterfaceAddressConfig> netInterfaceConfig = newNetworkConfig.getNetInterfaceConfig(ifaceName);
-	    			if (netInterfaceConfig == null) {
-	    				netInterfaceConfig = newNetworkConfig.getNetInterfaceConfig(usbPort);
+		synchronized (s_lock) {
+	    	Set<String> keySet = m_modems.keySet();
+			Iterator<String> keySetItetrator = keySet.iterator();
+			while (keySetItetrator.hasNext()) {
+				String usbPort = keySetItetrator.next();
+				CellularModem modem = m_modems.get(usbPort);
+				try {
+					String ifaceName = null;
+	    			if (m_networkService != null) {
+	    				ifaceName = m_networkService.getModemPppPort(modem.getModemDevice());
 	    			}
-<<<<<<< HEAD
-	    			List<NetConfig>newNetConfigs = getNetConfigs(ifaceName, netInterfaceConfig);
-	    			if ((oldNetConfigs == null) || !oldNetConfigs.equals(newNetConfigs)) {
-	    				s_logger.info("new configuration for cellular modem on usb port {} netinterface {}", usbPort, ifaceName); 
-	    				m_networkConfig = newNetworkConfig;
-	    				int ifaceNo = getInterfaceNumber(oldNetConfigs);
-	    				if (ifaceNo >= 0) {
-	    					IModemLinkService pppService = PppFactory.obtainPppService(ifaceNo, modem.getDataPort());
-	    					if (pppService != null) {
-	    						PppState pppState = pppService.getPppState();
-								if ((pppState == PppState.CONNECTED) || (pppState == PppState.IN_PROGRESS)) {
-									s_logger.info("disconnecting " + pppService.getIfaceName());
-									pppService.disconnect();
-=======
 	    			if (ifaceName != null) {
 		    			List<NetConfig> oldNetConfigs = modem.getConfiguration();
 		    			NetInterfaceConfig<? extends NetInterfaceAddressConfig> netInterfaceConfig = newNetworkConfig.getNetInterfaceConfig(ifaceName);
@@ -455,72 +435,20 @@
 									} else {
 										s_logger.info("NetworkConfigurationChangeEvent :: The " + modem.getModel() + " is provisioned");
 									}	
->>>>>>> f50909c4
 								}
-								PppFactory.releasePppService(pppService.getIfaceName());
-	    					}
-	    				}
-	    				
-	    				if (modem.isGpsEnabled()) {
-	    					if (!disableModemGps(modem)) {
-	    						s_logger.error("processNetworkConfigurationChangeEvent() :: Failed to disable modem GPS");
-	    						modem.reset();
-	    					}
-	    				}
-	    				
-	    				modem.setConfiguration(newNetConfigs);
-	    				
-	    				if (modem instanceof EvdoCellularModem) {
-		    				NetInterfaceStatus netIfaceStatus = getNetInterfaceStatus(newNetConfigs);
-							if (netIfaceStatus == NetInterfaceStatus.netIPv4StatusEnabledWAN) {
 								
-								if (!((EvdoCellularModem) modem).isProvisioned()) {
-									s_logger.info("NetworkConfigurationChangeEvent :: The {} is not provisioned, will try to provision it ...", modem.getModel());
-									
-									if ((task != null) && !task.isCancelled()) {
-										s_logger.info("NetworkConfigurationChangeEvent :: Cancelling monitor task");
-										stopThread = true;
-										task.cancel(true);
-										task = null;
+								if (modem.isGpsSupported()) {
+									if (isGpsEnabledInConfig(newNetConfigs) && !modem.isGpsEnabled()) {
+		                                modem.enableGps();
+		                                postModemGpsEvent(modem, true);
 									}
-									
-									((EvdoCellularModem) modem).provision();
-									if (task == null) {
-										s_logger.info("NetworkConfigurationChangeEvent :: Restarting monitor task");
-										stopThread = false;
-										task = m_executor.submit(new Runnable() {
-								    		@Override
-								    		public void run() {
-								    			while (!stopThread) {
-								    				Thread.currentThread().setName("ModemMonitor");
-								    				try {
-								    					monitor();
-														Thread.sleep(THREAD_INTERVAL);
-													} catch (InterruptedException e) {
-														s_logger.debug(e.getMessage());
-													} catch (Throwable t) {
-														s_logger.error("handleEvent() :: Exception while monitoring cellular connection {}", t.toString());
-														t.printStackTrace();
-													}
-								    			}
-								    	}});
-									}
-								} else {
-									s_logger.info("NetworkConfigurationChangeEvent :: The " + modem.getModel() + " is provisioned");
-								}	
-							}
-							
-							if (modem.isGpsSupported()) {
-								if (isGpsEnabledInConfig(newNetConfigs) && !modem.isGpsEnabled()) {
-	                                modem.enableGps();
-	                                postModemGpsEvent(modem, true);
 								}
-							}
-	    				}
+		    				}
+		    			}
 	    			}
-    			}
-			} catch (KuraException e) {
-				e.printStackTrace();
+				} catch (KuraException e) {
+					s_logger.error("NetworkConfigurationChangeEvent :: Failed to process - {}", e);
+				}
 			}
 		}
     }
@@ -595,134 +523,136 @@
 	}
 	
  	private void monitor() {
- 		HashMap<String, InterfaceState> newInterfaceStatuses = new HashMap<String, InterfaceState>();
-		Set<String> keySet = m_modems.keySet();
-		Iterator<String> keySetItetrator = keySet.iterator();
-		while (keySetItetrator.hasNext()) {
-			String usbPort = keySetItetrator.next();
-			CellularModem modem = m_modems.get(usbPort);
-			
-			// get signal strength only if somebody needs it
-			if ((m_listeners != null) && (m_listeners.size() > 0)) {
-				for (ModemMonitorListener listener : m_listeners) {
-					try {
-						int rssi = modem.getSignalStrength();
-						listener.setCellularSignalLevel(rssi);
-					} catch (KuraException e) {
-						listener.setCellularSignalLevel(0);
-						e.printStackTrace();
-					}
-				}
-			}
-			
-			IModemLinkService pppService = null;
-			PppState pppState = null;
-			NetInterfaceStatus netInterfaceStatus = getNetInterfaceStatus(modem.getConfiguration());
-			try {
-				String ifaceName = m_networkService.getModemPppPort(modem.getModemDevice());
-				if (netInterfaceStatus == NetInterfaceStatus.netIPv4StatusEnabledWAN) {				
-					if (ifaceName != null) {
-						pppService = PppFactory.obtainPppService(ifaceName, modem.getDataPort());
-						pppState = pppService.getPppState();
-						
-						if (m_pppState != pppState) {
-							s_logger.info("monitor() :: previous PppState={}", m_pppState);
-							s_logger.info("monitor() :: current PppState={}", pppState);
-						}
-						
-						if (pppState == PppState.NOT_CONNECTED) {
-							if (modem.getTechnologyType() == ModemTechnologyType.HSDPA) {
-								if(((HspaCellularModem)modem).isSimCardReady()) {
-									s_logger.info("monitor() :: !!! SIM CARD IS READY !!! connecting ...");
+ 		synchronized (s_lock) {
+	 		HashMap<String, InterfaceState> newInterfaceStatuses = new HashMap<String, InterfaceState>();
+			Set<String> keySet = m_modems.keySet();
+			Iterator<String> keySetItetrator = keySet.iterator();
+			while (keySetItetrator.hasNext()) {
+				String usbPort = keySetItetrator.next();
+				CellularModem modem = m_modems.get(usbPort);
+				
+				// get signal strength only if somebody needs it
+				if ((m_listeners != null) && (m_listeners.size() > 0)) {
+					for (ModemMonitorListener listener : m_listeners) {
+						try {
+							int rssi = modem.getSignalStrength();
+							listener.setCellularSignalLevel(rssi);
+						} catch (KuraException e) {
+							listener.setCellularSignalLevel(0);
+							s_logger.error("monitor() :: Failed to obtain signal strength - {}", e);
+						}
+					}
+				}
+				
+				IModemLinkService pppService = null;
+				PppState pppState = null;
+				NetInterfaceStatus netInterfaceStatus = getNetInterfaceStatus(modem.getConfiguration());
+				try {
+					String ifaceName = m_networkService.getModemPppPort(modem.getModemDevice());
+					if (netInterfaceStatus == NetInterfaceStatus.netIPv4StatusEnabledWAN) {				
+						if (ifaceName != null) {
+							pppService = PppFactory.obtainPppService(ifaceName, modem.getDataPort());
+							pppState = pppService.getPppState();
+							
+							if (m_pppState != pppState) {
+								s_logger.info("monitor() :: previous PppState={}", m_pppState);
+								s_logger.info("monitor() :: current PppState={}", pppState);
+							}
+							
+							if (pppState == PppState.NOT_CONNECTED) {
+								if (modem.getTechnologyType() == ModemTechnologyType.HSDPA) {
+									if(((HspaCellularModem)modem).isSimCardReady()) {
+										s_logger.info("monitor() :: !!! SIM CARD IS READY !!! connecting ...");
+										pppService.connect();
+										if (m_pppState == PppState.NOT_CONNECTED) {
+											m_resetTimerStart = System.currentTimeMillis();
+										}
+									}
+								} else {
+									s_logger.info("monitor() :: connecting ...");
 									pppService.connect();
 									if (m_pppState == PppState.NOT_CONNECTED) {
 										m_resetTimerStart = System.currentTimeMillis();
 									}
 								}
-							} else {
-								s_logger.info("monitor() :: connecting ...");
-								pppService.connect();
-								if (m_pppState == PppState.NOT_CONNECTED) {
-									m_resetTimerStart = System.currentTimeMillis();
+							} else if (pppState == PppState.IN_PROGRESS) {
+								long modemResetTout = getModemResetTimeoutMsec(ifaceName, modem.getConfiguration());
+								if (modemResetTout > 0) {
+									long timeElapsed = System.currentTimeMillis() - m_resetTimerStart;
+									if (timeElapsed > modemResetTout) {
+										// reset modem
+										s_logger.info("monitor() :: Modem Reset TIMEOUT !!!");
+										pppService.disconnect();
+										if (modem.isGpsEnabled()) {
+											if (!disableModemGps(modem)) {
+												s_logger.error("monitor() :: Failed to disable modem GPS");
+											}
+										}
+										modem.reset();
+									} else {
+										int timeTillReset = (int)(modemResetTout - timeElapsed) / 1000;
+										s_logger.info("monitor() :: PPP connection in progress. Modem will be reset in {} sec if not connected", timeTillReset);
+									}
+								}
+							} else if (pppState == PppState.CONNECTED) {
+								m_resetTimerStart = System.currentTimeMillis();
+							}
+							
+							m_pppState = pppState;
+							ConnectionInfo connInfo = new ConnectionInfoImpl(ifaceName);
+							InterfaceState interfaceState = new InterfaceState(ifaceName, 
+									LinuxNetworkUtil.isUp(ifaceName), 
+									pppState == PppState.CONNECTED, 
+									connInfo.getIpAddress());
+							newInterfaceStatuses.put(ifaceName, interfaceState);
+						}
+					}  
+					
+					if(modem.isGpsSupported()) {
+						if (isGpsEnabledInConfig(modem.getConfiguration())) {
+							if (modem instanceof HspaCellularModem) {
+								if (!modem.isGpsEnabled()) {
+							        modem.enableGps();
 								}
 							}
-						} else if (pppState == PppState.IN_PROGRESS) {
-							long modemResetTout = getModemResetTimeoutMsec(ifaceName, modem.getConfiguration());
-							if (modemResetTout > 0) {
-								long timeElapsed = System.currentTimeMillis() - m_resetTimerStart;
-								if (timeElapsed > modemResetTout) {
-									// reset modem
-									s_logger.info("monitor() :: Modem Reset TIMEOUT !!!");
-									pppService.disconnect();
-									if (modem.isGpsEnabled()) {
-										if (!disableModemGps(modem)) {
-											s_logger.error("monitor() :: Failed to disable modem GPS");
-										}
-									}
-									modem.reset();
-								} else {
-									int timeTillReset = (int)(modemResetTout - timeElapsed) / 1000;
-									s_logger.info("monitor() :: PPP connection in progress. Modem will be reset in {} sec if not connected", timeTillReset);
-								}
+					        postModemGpsEvent(modem, true);
+						}
+					}
+				} catch (Exception e) {
+					s_logger.error("monitor() :: Exception", e);
+					if ((pppService != null) && (pppState != null)) {
+						try {
+							s_logger.info("monitor() :: Exception :: PPPD disconnect");
+							pppService.disconnect();
+						} catch (KuraException e1) {
+	                        s_logger.error("monitor() :: Exception while disconnect", e1);
+						}
+						m_pppState = pppState;
+					}
+					
+					if (modem.isGpsEnabled()) {
+						try {
+							if (!disableModemGps(modem)) {
+								s_logger.error("monitor() :: Failed to disable modem GPS");
 							}
-						} else if (pppState == PppState.CONNECTED) {
-							m_resetTimerStart = System.currentTimeMillis();
-						}
-						
-						m_pppState = pppState;
-						ConnectionInfo connInfo = new ConnectionInfoImpl(ifaceName);
-						InterfaceState interfaceState = new InterfaceState(ifaceName, 
-								LinuxNetworkUtil.isUp(ifaceName), 
-								pppState == PppState.CONNECTED, 
-								connInfo.getIpAddress());
-						newInterfaceStatuses.put(ifaceName, interfaceState);
-					}
-				}  
-				
-				if(modem.isGpsSupported()) {
-					if (isGpsEnabledInConfig(modem.getConfiguration())) {
-						if (modem instanceof HspaCellularModem) {
-							if (!modem.isGpsEnabled()) {
-						        modem.enableGps();
-							}
-						}
-				        postModemGpsEvent(modem, true);
-					}
-				}
-			} catch (Exception e) {
-				s_logger.error("monitor() :: Exception", e);
-				if ((pppService != null) && (pppState != null)) {
+						} catch (KuraException e1) {
+	                        s_logger.error("monitor() :: Exception disableModemGps", e1);
+						}
+					}
+					
 					try {
-						s_logger.info("monitor() :: Exception :: PPPD disconnect");
-						pppService.disconnect();
+						s_logger.info("monitor() :: Exception :: modem reset");
+						modem.reset();
 					} catch (KuraException e1) {
-                        s_logger.error("monitor() :: Exception while disconnect", e1);
-					}
-					m_pppState = pppState;
-				}
-				
-				if (modem.isGpsEnabled()) {
-					try {
-						if (!disableModemGps(modem)) {
-							s_logger.error("monitor() :: Failed to disable modem GPS");
-						}
-					} catch (KuraException e1) {
-                        s_logger.error("monitor() :: Exception disableModemGps", e1);
-					}
-				}
-				
-				try {
-					s_logger.info("monitor() :: Exception :: modem reset");
-					modem.reset();
-				} catch (KuraException e1) {
-                    s_logger.error("monitor() :: Exception modem.reset", e1);
-				}
-			}
-		}
-		
-		// post event for any status changes
-		checkStatusChange(m_interfaceStatuses, newInterfaceStatuses);
-		m_interfaceStatuses = newInterfaceStatuses;
+	                    s_logger.error("monitor() :: Exception modem.reset", e1);
+					}
+				}
+			}
+			
+			// post event for any status changes
+			checkStatusChange(m_interfaceStatuses, newInterfaceStatuses);
+			m_interfaceStatuses = newInterfaceStatuses;
+ 		}
  	}
  	
     private void checkStatusChange(Map<String, InterfaceState> oldStatuses, Map<String, InterfaceState> newStatuses) {
@@ -871,7 +801,7 @@
 					}
 				}
 			} catch (Exception e) {
-				e.printStackTrace();
+				s_logger.error("trackModem() :: {}", e);
 			}
 		}
 	}
