/*******************************************************************************
 * Copyright (c) 2011, 2016 Eurotech and/or its affiliates
 *
 * All rights reserved. This program and the accompanying materials
 * are made available under the terms of the Eclipse Public License v1.0
 * which accompanies this distribution, and is available at
 * http://www.eclipse.org/legal/epl-v10.html
 *
 * Contributors:
 *     Eurotech
 *******************************************************************************/
package org.eclipse.kura.web.client.ui.Status;

import java.util.ArrayList;
import java.util.HashMap;
import java.util.Map;
import java.util.logging.Level;
import java.util.logging.Logger;

import org.eclipse.kura.web.client.messages.Messages;
import org.eclipse.kura.web.client.messages.ValidationMessages;
import org.eclipse.kura.web.client.ui.EntryClassUi;
import org.eclipse.kura.web.client.util.FailureHandler;
import org.eclipse.kura.web.shared.model.GwtGroupedNVPair;
import org.eclipse.kura.web.shared.model.GwtSession;
import org.eclipse.kura.web.shared.model.GwtXSRFToken;
import org.eclipse.kura.web.shared.service.GwtSecurityTokenService;
import org.eclipse.kura.web.shared.service.GwtSecurityTokenServiceAsync;
import org.eclipse.kura.web.shared.service.GwtStatusService;
import org.eclipse.kura.web.shared.service.GwtStatusServiceAsync;
import org.gwtbootstrap3.client.ui.Button;
import org.gwtbootstrap3.client.ui.ButtonGroup;
import org.gwtbootstrap3.client.ui.Modal;
import org.gwtbootstrap3.client.ui.PanelBody;
import org.gwtbootstrap3.client.ui.Row;
import org.gwtbootstrap3.client.ui.Well;
import org.gwtbootstrap3.client.ui.constants.ColumnSize;
import org.gwtbootstrap3.client.ui.gwt.CellTable;

import com.google.gwt.cell.client.SafeHtmlCell;
import com.google.gwt.core.client.GWT;
import com.google.gwt.dom.client.Element;
import com.google.gwt.event.dom.client.ClickEvent;
import com.google.gwt.event.dom.client.ClickHandler;
import com.google.gwt.safehtml.shared.SafeHtml;
import com.google.gwt.safehtml.shared.SafeHtmlUtils;
import com.google.gwt.uibinder.client.UiBinder;
import com.google.gwt.uibinder.client.UiField;
import com.google.gwt.user.cellview.client.Column;
import com.google.gwt.user.cellview.client.RowStyles;
import com.google.gwt.user.cellview.client.TextColumn;
import com.google.gwt.user.client.rpc.AsyncCallback;
import com.google.gwt.user.client.ui.Composite;
import com.google.gwt.user.client.ui.HTML;
import com.google.gwt.user.client.ui.Widget;
import com.google.gwt.view.client.ListDataProvider;

public class StatusPanelUi extends Composite {

	private static final Logger logger = Logger.getLogger(StatusPanelUi.class.getSimpleName());
	private static StatusPanelUiUiBinder uiBinder = GWT.create(StatusPanelUiUiBinder.class);

	interface StatusPanelUiUiBinder extends UiBinder<Widget, StatusPanelUi> {
	}

	
	private static final ValidationMessages msgs = GWT.create(ValidationMessages.class);
	private static final Messages MSG = GWT.create(Messages.class);
	
	private final GwtStatusServiceAsync gwtStatusService = GWT.create(GwtStatusService.class);
	private final GwtSecurityTokenServiceAsync gwtXSRFService = GWT.create(GwtSecurityTokenService.class);
	
	private GwtSession currentSession;
	private ListDataProvider<GwtGroupedNVPair> statusGridProvider = new ListDataProvider<GwtGroupedNVPair>();
	private EntryClassUi parent;
	
	private Map<String, Button> connectButtons    = new HashMap<String, Button>();
	private Map<String, Button> disconnectButtons = new HashMap<String, Button>();

	@UiField
	Well statusWell;
	@UiField
	Button statusRefresh, statusConnect, statusDisconnect, cancel;
	@UiField
	CellTable<GwtGroupedNVPair> statusGrid = new CellTable<GwtGroupedNVPair>();
	@UiField
	PanelBody connectPanel;
	@UiField
	Modal connectModal;

	public StatusPanelUi() {
		logger.log(Level.FINER, "Initializing StatusPanelUi...");
		initWidget(uiBinder.createAndBindUi(this));
		// Set text for buttons
		statusRefresh.setText(MSG.refresh());
		statusConnect.setText(MSG.connectButton());
		statusDisconnect.setText(MSG.disconnectButton());
		cancel.setText(MSG.cancelButton());

		statusGrid.setRowStyles(new RowStyles<GwtGroupedNVPair>() {
			@Override
			public String getStyleNames(GwtGroupedNVPair row, int rowIndex) {
				if ("Cloud and Data Service".equals(row.getName()) ||
				        "Connection Name".equals(row.getName()) ||
						"Ethernet Settings".equals(row.getName()) ||
						"Wireless Settings".equals(row.getName()) ||
						"Cellular Settings".equals(row.getName()) ||
						"Position Status".equals(row.getName())) {
					return "rowHeader";
				}
				else return " ";
			}
		});

		loadStatusTable(statusGrid, statusGridProvider);		
		
		statusRefresh.addClickHandler(new ClickHandler() {
			@Override
			public void onClick(ClickEvent event) {
				loadStatusData();
			}
		});
		
		statusConnect.addClickHandler(new ClickHandler() {
			@Override
			public void onClick(ClickEvent event) {
				showConnectModal();
			}
		});
		
		statusDisconnect.addClickHandler(new ClickHandler() {
			@Override
			public void onClick(ClickEvent event) {
				showConnectModal();
			}
		});
		
		cancel.addClickHandler(new ClickHandler() {
			@Override
			public void onClick(ClickEvent event) {
				hideConnectModal();
			}
		});
		
	}

	// get current session from UI parent
	public void setSession(GwtSession gwtBSSession) {
		currentSession = gwtBSSession;
	}

	// create table layout
	public void loadStatusTable(CellTable<GwtGroupedNVPair> grid, ListDataProvider<GwtGroupedNVPair> dataProvider) {
		TextColumn<GwtGroupedNVPair> col1 = new TextColumn<GwtGroupedNVPair>() {

			@Override
			public String getValue(GwtGroupedNVPair object) {
				return String.valueOf(object.getName());
			}
		};
		col1.setCellStyleNames("status-table-row");
		grid.addColumn(col1);

		Column<GwtGroupedNVPair, SafeHtml> col2 = new Column<GwtGroupedNVPair, SafeHtml>(new SafeHtmlCell()) {

			public SafeHtml getValue(GwtGroupedNVPair object) {
				return SafeHtmlUtils.fromTrustedString(String.valueOf(object.getValue()));
			}
		};
		
		col2.setCellStyleNames("status-table-row");
		grid.addColumn(col2);
		dataProvider.addDataDisplay(grid);
	}

	// fetch table data
	public void loadStatusData() {
		statusGridProvider.getList().clear();
		connectPanel.clear();
		connectButtons.clear();
		disconnectButtons.clear();
		EntryClassUi.showWaitModal();
		gwtXSRFService.generateSecurityToken(new AsyncCallback<GwtXSRFToken> () {

			@Override
			public void onFailure(Throwable ex) {
				EntryClassUi.hideWaitModal();
				FailureHandler.handle(ex);
			}
			
			@Override
			public void onSuccess(GwtXSRFToken token) {
				gwtStatusService.getDeviceConfig(token, currentSession.isNetAdminAvailable(),
						new AsyncCallback<ArrayList<GwtGroupedNVPair>>() {
							@Override
							public void onFailure(Throwable caught) {
								FailureHandler.handle(caught);
								statusGridProvider.flush();
								EntryClassUi.hideWaitModal();
							}

							@Override
							public void onSuccess(ArrayList<GwtGroupedNVPair> result) {
								String title = "cloudStatus";
								String connectionName = null;
								statusGridProvider.getList().add(new GwtGroupedNVPair(" ",msgs.getString(title), " "));
								
								statusConnect.setEnabled(true);
                                statusDisconnect.setEnabled(false);
                                parent.updateConnectionStatusImage(false);
                                
								int connectionNameIndex= 0;
								
								for (GwtGroupedNVPair resultPair : result) {
<<<<<<< HEAD
									if ("Connection Name".equals(resultPair.getName())) {
										connectionName = resultPair.getValue();
										addConnectionRow(connectionName);
									}
									if ("Connection Status".equals(resultPair.getName())) {
										if ("CONNECTED".equals(resultPair.getValue())) {
											connectButtons.get(connectionName).setEnabled(false);
											disconnectButtons.get(connectionName).setEnabled(true);
											parent.updateConnectionStatusImage(true);
										} else {
											connectButtons.get(connectionName).setEnabled(true);
											disconnectButtons.get(connectionName).setEnabled(false);
											parent.updateConnectionStatusImage(false);
										}
									}
=======
								    if ("Connection Name".equals(resultPair.getName()) && "CloudService".equals(resultPair.getValue())) {
                                        GwtGroupedNVPair connectionStatus= result.get(connectionNameIndex + 1); // done based on the idea that in the pairs data connection name is before connection status
                                        if ("Connection Status".equals(connectionStatus.getName()) && "CONNECTED".equals(connectionStatus.getValue())) {
                                            statusConnect.setEnabled(false);
                                            statusDisconnect.setEnabled(true);
                                            parent.updateConnectionStatusImage(true);
                                        }
								    }
								    connectionNameIndex++;
								    
>>>>>>> 5baa06c9
									if (!title.equals(resultPair.getGroup())) {
										title = resultPair.getGroup();
										statusGridProvider.getList().add(new GwtGroupedNVPair(" ", msgs.getString(title), " "));
									}
									statusGridProvider.getList().add(resultPair);
								}
								int size= statusGridProvider.getList().size();
								statusGrid.setVisibleRange(0, size);
								statusGridProvider.flush();
								EntryClassUi.hideWaitModal();
							}
						});
			}
		});
	}
	
	public void setParent(EntryClassUi parent) {
		this.parent= parent;
	}
	
	private void showConnectModal() {
		connectModal.show();
	}
	
	private void hideConnectModal() {
		connectModal.hide();
	}
	
	private void addConnectionRow(String connectId) {
		// Create new row in Modal
		Row row = new Row();
		row.addStyleName("connection-table-row");
		
		// Add Column with connection string
		org.gwtbootstrap3.client.ui.Column columnLabel = new org.gwtbootstrap3.client.ui.Column(ColumnSize.MD_6);
		columnLabel.add(new HTML(connectId));
		row.add(columnLabel);
		
		// Add connect/disconnect buttons
		org.gwtbootstrap3.client.ui.Column columnButtons = new org.gwtbootstrap3.client.ui.Column(ColumnSize.MD_6);
		ButtonGroup bg = new ButtonGroup();
		
		Button connectButton = new Button();
		connectButton.setText(MSG.connectButton());
		connectButton.addStyleName("fa");
		connectButton.addStyleName("fa-toggle-on");
		connectButton.setId(connectId);
		connectButton.addClickHandler(new ClickHandler() {
			@Override
			public void onClick(ClickEvent event) {
				String targetId = Element.as(event.getNativeEvent().getEventTarget()).getId();
				connectDataService(targetId);
			}
		});
		connectButtons.put(connectId, connectButton);
		
		Button disconnectButton = new Button();
		disconnectButton.setText(MSG.disconnectButton());
		disconnectButton.addStyleName("fa");
		disconnectButton.addStyleName("fa-toggle-on");
		disconnectButton.addClickHandler(new ClickHandler() {
			@Override
			public void onClick(ClickEvent event) {
				String targetId = Element.as(event.getNativeEvent().getEventTarget()).getId();
				disconnectDataService(targetId);
			}
		});
		disconnectButtons.put(connectId, disconnectButton);
		
		bg.add(connectButton);
		bg.add(disconnectButton);
		columnButtons.add(bg);
		row.add(columnButtons);
		
		// Add row
		connectPanel.add(row);
	}
	
	private void connectDataService(final String connectionId) {
		hideConnectModal();
		EntryClassUi.showWaitModal();
		gwtXSRFService.generateSecurityToken(new AsyncCallback<GwtXSRFToken> () {

			@Override
			public void onFailure(Throwable ex) {
				EntryClassUi.hideWaitModal();
				FailureHandler.handle(ex);
			}
			
			@Override
			public void onSuccess(GwtXSRFToken token) {
				gwtStatusService.connectDataService(token, connectionId, new AsyncCallback<Void>() {
					public void onSuccess(Void result) {
						EntryClassUi.hideWaitModal();
						loadStatusData();
					}
					public void onFailure(Throwable caught) {
						EntryClassUi.hideWaitModal();
						FailureHandler.handle(caught);
					}
				});
			}
		});
	}
	
	private void disconnectDataService(final String connectionId) {
		hideConnectModal();
		EntryClassUi.showWaitModal();
		gwtXSRFService.generateSecurityToken(new AsyncCallback<GwtXSRFToken> () {

			@Override
			public void onFailure(Throwable ex) {
				EntryClassUi.hideWaitModal();
				FailureHandler.handle(ex);
			}
			
			@Override
			public void onSuccess(GwtXSRFToken token) {
				gwtStatusService.disconnectDataService(token, connectionId, new AsyncCallback<Void>() {
					public void onSuccess(Void result) {
						EntryClassUi.hideWaitModal();
						loadStatusData();
					}
					public void onFailure(Throwable caught) {
						EntryClassUi.hideWaitModal();
						FailureHandler.handle(caught);
					}
				});
			}
		});
	}

}<|MERGE_RESOLUTION|>--- conflicted
+++ resolved
@@ -205,14 +205,23 @@
 								String connectionName = null;
 								statusGridProvider.getList().add(new GwtGroupedNVPair(" ",msgs.getString(title), " "));
 								
-								statusConnect.setEnabled(true);
-                                statusDisconnect.setEnabled(false);
                                 parent.updateConnectionStatusImage(false);
                                 
 								int connectionNameIndex= 0;
 								
 								for (GwtGroupedNVPair resultPair : result) {
-<<<<<<< HEAD
+									if ("Connection Name".equals(resultPair.getName()) && "CloudService".equals(resultPair.getValue())) {
+										GwtGroupedNVPair connectionStatus= result.get(connectionNameIndex + 1); // done based on the idea that in the pairs data connection name is before connection status
+										
+										if ("Connection Status".equals(connectionStatus.getName()) && "CONNECTED".equals(connectionStatus.getValue())) {
+											parent.updateConnectionStatusImage(true);
+										} else {
+											parent.updateConnectionStatusImage(false);
+										}
+									}
+									connectionNameIndex++;
+									
+									// Setup connection button grid
 									if ("Connection Name".equals(resultPair.getName())) {
 										connectionName = resultPair.getValue();
 										addConnectionRow(connectionName);
@@ -221,25 +230,12 @@
 										if ("CONNECTED".equals(resultPair.getValue())) {
 											connectButtons.get(connectionName).setEnabled(false);
 											disconnectButtons.get(connectionName).setEnabled(true);
-											parent.updateConnectionStatusImage(true);
 										} else {
 											connectButtons.get(connectionName).setEnabled(true);
 											disconnectButtons.get(connectionName).setEnabled(false);
-											parent.updateConnectionStatusImage(false);
 										}
 									}
-=======
-								    if ("Connection Name".equals(resultPair.getName()) && "CloudService".equals(resultPair.getValue())) {
-                                        GwtGroupedNVPair connectionStatus= result.get(connectionNameIndex + 1); // done based on the idea that in the pairs data connection name is before connection status
-                                        if ("Connection Status".equals(connectionStatus.getName()) && "CONNECTED".equals(connectionStatus.getValue())) {
-                                            statusConnect.setEnabled(false);
-                                            statusDisconnect.setEnabled(true);
-                                            parent.updateConnectionStatusImage(true);
-                                        }
-								    }
-								    connectionNameIndex++;
-								    
->>>>>>> 5baa06c9
+									
 									if (!title.equals(resultPair.getGroup())) {
 										title = resultPair.getGroup();
 										statusGridProvider.getList().add(new GwtGroupedNVPair(" ", msgs.getString(title), " "));
