/*******************************************************************************
 * Copyright (c) 2011, 2016 Eurotech and/or its affiliates
 *
 * All rights reserved. This program and the accompanying materials
 * are made available under the terms of the Eclipse Public License v1.0
 * which accompanies this distribution, and is available at
 * http://www.eclipse.org/legal/epl-v10.html
 *
 * Contributors:
 *     Eurotech
 *******************************************************************************/
package org.eclipse.kura.web.client.ui.Network;

import org.eclipse.kura.web.client.messages.Messages;
import org.eclipse.kura.web.client.util.MessageUtils;
import org.eclipse.kura.web.client.util.TextFieldValidator.FieldType;
import org.eclipse.kura.web.shared.model.GwtNetIfType;
import org.eclipse.kura.web.shared.model.GwtNetInterfaceConfig;
import org.eclipse.kura.web.shared.model.GwtNetRouterMode;
import org.eclipse.kura.web.shared.model.GwtSession;
import org.eclipse.kura.web.shared.model.GwtWifiConfig;
import org.eclipse.kura.web.shared.model.GwtWifiWirelessMode;
import org.gwtbootstrap3.client.ui.Form;
import org.gwtbootstrap3.client.ui.FormGroup;
import org.gwtbootstrap3.client.ui.FormLabel;
import org.gwtbootstrap3.client.ui.HelpBlock;
import org.gwtbootstrap3.client.ui.ListBox;
import org.gwtbootstrap3.client.ui.PanelBody;
import org.gwtbootstrap3.client.ui.PanelHeader;
import org.gwtbootstrap3.client.ui.RadioButton;
import org.gwtbootstrap3.client.ui.TextBox;
import org.gwtbootstrap3.client.ui.constants.ValidationState;
import org.gwtbootstrap3.client.ui.html.Span;

import com.google.gwt.core.client.GWT;
import com.google.gwt.event.dom.client.ChangeEvent;
import com.google.gwt.event.dom.client.ChangeHandler;
import com.google.gwt.event.dom.client.MouseOutEvent;
import com.google.gwt.event.dom.client.MouseOutHandler;
import com.google.gwt.event.dom.client.MouseOverEvent;
import com.google.gwt.event.dom.client.MouseOverHandler;
import com.google.gwt.event.logical.shared.ValueChangeEvent;
import com.google.gwt.event.logical.shared.ValueChangeHandler;
import com.google.gwt.uibinder.client.UiBinder;
import com.google.gwt.uibinder.client.UiField;
import com.google.gwt.user.client.ui.Composite;
import com.google.gwt.user.client.ui.Widget;

public class TabDhcpNatUi extends Composite implements NetworkTab {

<<<<<<< HEAD
	private static final String ROUTER_OFF_MESSAGE = MessageUtils.get(GwtNetRouterMode.netRouterOff.name());
	private static final String ROUTER_NAT_MESSAGE = MessageUtils.get(GwtNetRouterMode.netRouterNat.name());
	private static final String WIFI_DISABLED = GwtWifiWirelessMode.netWifiWirelessModeDisabled.name();
	private static final String WIFI_STATION_MODE = GwtWifiWirelessMode.netWifiWirelessModeStation.name();
	private static TabDhcpNatUiUiBinder uiBinder = GWT.create(TabDhcpNatUiUiBinder.class);

	interface TabDhcpNatUiUiBinder extends UiBinder<Widget, TabDhcpNatUi> {
	}

	private static final String REGEX_IPV4 = "\\b(?:(?:25[0-5]|2[0-4][0-9]|[01]?[0-9][0-9]?)\\.){3}(?:25[0-5]|2[0-4][0-9]|[01]?[0-9][0-9]?)\\b";
	private static final Messages MSGS = GWT.create(Messages.class);
	GwtSession session;
	TabTcpIpUi tcpTab;
	TabWirelessUi wirelessTab;
	Boolean dirty;
	GwtNetInterfaceConfig selectedNetIfConfig;

	@UiField
	Form form;
	@UiField
	FormLabel labelRouter;
	@UiField
	FormLabel labelBegin;
	@UiField
	FormLabel labelEnd;
	@UiField
	FormLabel labelSubnet;
	@UiField
	FormLabel labelDefaultL;
	@UiField
	FormLabel labelMax;
	@UiField
	FormLabel labelPass;
	@UiField
	ListBox router;
	@UiField
	TextBox begin;
	@UiField
	TextBox end;
	@UiField
	TextBox subnet;
	@UiField
	TextBox defaultL;
	@UiField
	TextBox max;
	@UiField
	RadioButton radio1;
	@UiField
	RadioButton radio2;
	@UiField
	FormGroup groupRouter;
	@UiField
	FormGroup groupBegin;
	@UiField
	FormGroup groupEnd;
	@UiField
	FormGroup groupSubnet;
	@UiField
	FormGroup groupDefaultL;
	@UiField
	FormGroup groupMax;
	@UiField
	HelpBlock helpRouter;
	@UiField
	PanelHeader helpTitle;
	@UiField
	PanelBody helpText;

	public TabDhcpNatUi(GwtSession currentSession, TabTcpIpUi tcp, TabWirelessUi wireless) {
		initWidget(uiBinder.createAndBindUi(this));
		tcpTab = tcp;
		wirelessTab = wireless;
		session = currentSession;
		setDirty(false);
		initForm();
		
		tcpTab.status.addChangeHandler(new ChangeHandler(){
			@Override
			public void onChange(ChangeEvent event) {
				update();
			}});
		
		wirelessTab.wireless.addChangeHandler(new ChangeHandler(){
			@Override
			public void onChange(ChangeEvent event) {
				update();
			}});
	}

	@Override
	public void setDirty(boolean flag) {
		dirty = flag;
	}

	@Override
	public boolean isDirty() {
		return dirty;
	}

	public boolean isValid() {
		if (	groupRouter.getValidationState().equals(ValidationState.ERROR)   || 
				groupBegin.getValidationState().equals(ValidationState.ERROR)    || 
				groupEnd.getValidationState().equals(ValidationState.ERROR)      || 
				groupSubnet.getValidationState().equals(ValidationState.ERROR)   || 
				groupDefaultL.getValidationState().equals(ValidationState.ERROR) || 
				groupMax.getValidationState().equals(ValidationState.ERROR) ) {
			return false;
		} else {
			return true;
		}
	}

	@Override
	public void setNetInterface(GwtNetInterfaceConfig config) {
		setDirty(true);
		selectedNetIfConfig = config;
	}

	@Override
	public void refresh() {
		if (isDirty()) {
			setDirty(false);
			resetValidations();
			if (selectedNetIfConfig == null) {
				reset();
			} else {
				update();
			}
		}
	}

	public void getUpdatedNetInterface(GwtNetInterfaceConfig updatedNetIf) {
		if (session != null) {

			for (GwtNetRouterMode mode : GwtNetRouterMode.values()) {
				if (MessageUtils.get(mode.name()).equals(router.getSelectedItemText())) {
					updatedNetIf.setRouterMode(mode.name());
				}
			}
			updatedNetIf.setRouterDhcpBeginAddress(begin.getText());
			updatedNetIf.setRouterDhcpEndAddress(end.getText());
			updatedNetIf.setRouterDhcpSubnetMask(subnet.getText());
			if (defaultL.getText() != null && !"".equals(defaultL.getText().trim())) {
				updatedNetIf.setRouterDhcpDefaultLease(Integer.parseInt(defaultL.getText()));
			}
			if (max.getText() != null && !"".equals(max.getText().trim())) {
				updatedNetIf.setRouterDhcpMaxLease(Integer.parseInt(max.getText()));
			}
			updatedNetIf.setRouterDnsPass(radio1.getValue());

		}
	}

	// ----------PRIVATE METHODS-------------

	private void update() {
		if (selectedNetIfConfig != null) {
			for (int i = 0; i < router.getItemCount(); i++) {
				if (router.getItemText(i).equals(MessageUtils.get(selectedNetIfConfig.getRouterMode()))) {
					router.setSelectedIndex(i);
					break;
				}
			}
			begin.setText(selectedNetIfConfig.getRouterDhcpBeginAddress());
			end.setText(selectedNetIfConfig.getRouterDhcpEndAddress());
			subnet.setText(selectedNetIfConfig.getRouterDhcpSubnetMask());
			defaultL.setText(String.valueOf(selectedNetIfConfig.getRouterDhcpDefaultLease()));
			max.setText(String.valueOf(selectedNetIfConfig.getRouterDhcpMaxLease()));
			radio1.setActive(selectedNetIfConfig.getRouterDnsPass());
			radio2.setActive(!selectedNetIfConfig.getRouterDnsPass());

		}
		refreshForm();
	}

	// enable/disable fields depending on values in other tabs
	private void refreshForm() {
		//		if (!tcpTab.isLanEnabled()) {
		//			router.setEnabled(false);
		//			begin.setEnabled(false);
		//			end.setEnabled(false);
		//			subnet.setEnabled(false);
		//			defaultL.setEnabled(false);
		//			max.setEnabled(false);
		//			radio1.setEnabled(false);
		//			radio2.setEnabled(false);
		//		} else {
		GwtWifiConfig wifiConfig= wirelessTab.activeConfig;
		String wifiMode= null;
		if (wifiConfig != null) {
			wifiMode= wifiConfig.getWirelessMode();
		}
		if ( selectedNetIfConfig.getHwTypeEnum() == GwtNetIfType.WIFI &&  
				wifiMode != null &&
				(wifiMode.equals(WIFI_STATION_MODE) || wifiMode.equals(WIFI_DISABLED)) ) {
			router.setEnabled(false);
			begin.setEnabled(false);
			end.setEnabled(false);
			subnet.setEnabled(false);
			defaultL.setEnabled(false);
			max.setEnabled(false);
			radio1.setEnabled(false);
			radio2.setEnabled(false);
		} else {
			router.setEnabled(true);
			begin.setEnabled(true);
			end.setEnabled(true);
			subnet.setEnabled(true);
			defaultL.setEnabled(true);
			max.setEnabled(true);
			radio1.setEnabled(true);
			radio2.setEnabled(true);

			String modeValue = router.getSelectedItemText();
			if ( 	modeValue.equals(ROUTER_NAT_MESSAGE) || 
					modeValue.equals(ROUTER_OFF_MESSAGE) ) {
				router.setEnabled(true);
				begin.setEnabled(false);
				end.setEnabled(false);
				subnet.setEnabled(false);
				defaultL.setEnabled(false);
				max.setEnabled(false);
				radio1.setEnabled(false);
				radio2.setEnabled(false);
			} else {
				router.setEnabled(true);
				begin.setEnabled(true);
				end.setEnabled(true);
				subnet.setEnabled(true);
				defaultL.setEnabled(true);
				max.setEnabled(true);
				radio1.setEnabled(true);
				radio2.setEnabled(true);
			}
		}
		//		}
	}

	private void reset() {
		router.setSelectedIndex(0);
		begin.setText("");
		end.setText("");
		subnet.setText("");
		defaultL.setText("");
		max.setText("");
		radio1.setActive(true);
		radio2.setActive(false);
		update();
	}
	
	private void resetValidations() {
		groupRouter.setValidationState(ValidationState.NONE);
		groupBegin.setValidationState(ValidationState.NONE);
		groupEnd.setValidationState(ValidationState.NONE);
		groupSubnet.setValidationState(ValidationState.NONE);
		groupDefaultL.setValidationState(ValidationState.NONE);
		groupMax.setValidationState(ValidationState.NONE);
		
		helpRouter.setText("");
	}

	private void initForm() {
		// Router Mode
		labelRouter.setText(MSGS.netRouterMode());
		int i = 0;
		for (GwtNetRouterMode mode : GwtNetRouterMode.values()) {
			router.addItem(MessageUtils.get(mode.name()));

			if (tcpTab.isDhcp() && mode.equals(GwtNetRouterMode.netRouterOff)) {
				router.setSelectedIndex(i);
			}
			i++;
		}
		router.addMouseOverHandler(new MouseOverHandler() {
			@Override
			public void onMouseOver(MouseOverEvent event) {
				if (router.isEnabled()) {
					helpText.clear();
					helpText.add(new Span(MSGS.netRouterToolTipMode()));
				}
			}
		});
		router.addMouseOutHandler(new MouseOutHandler() {
			@Override
			public void onMouseOut(MouseOutEvent event) {
				resetHelp();
			}
		});
		router.addChangeHandler(new ChangeHandler() {
			@Override
			public void onChange(ChangeEvent event) {
				setDirty(true);
				ListBox box = (ListBox) event.getSource();
				if (	tcpTab.isDhcp() && 
						!box.getSelectedItemText().equals(ROUTER_OFF_MESSAGE)){ //MessageUtils.get(GwtNetRouterMode.netRouterOff.name()))) { TODO:check
					groupRouter.setValidationState(ValidationState.ERROR);
					helpRouter.setText(MSGS.netRouterConfiguredForDhcpError());
					helpRouter.setColor("red");
				} else {
					groupRouter.setValidationState(ValidationState.NONE);
					helpRouter.setText("");
				}
				refreshForm();
			}
		});

		// DHCP Beginning Address
		labelBegin.setText(MSGS.netRouterDhcpBeginningAddress());
		begin.addMouseOverHandler(new MouseOverHandler() {
			@Override
			public void onMouseOver(MouseOverEvent event) {
				if (router.isEnabled()) {
					helpText.clear();
					helpText.add(new Span(MSGS.netRouterToolTipDhcpBeginAddr()));
				}
			}
		});
		begin.addMouseOutHandler(new MouseOutHandler() {
			@Override
			public void onMouseOut(MouseOutEvent event) {
				resetHelp();
			}
		});
		begin.addValueChangeHandler(new ValueChangeHandler<String>() {
			@Override
			public void onValueChange(ValueChangeEvent<String> event) {
				setDirty(true);
				if (!begin.getText().matches(REGEX_IPV4)) {
					groupBegin.setValidationState(ValidationState.ERROR);
				} else {
					groupBegin.setValidationState(ValidationState.NONE);
				}
			}
		});

		// DHCP Ending Address
		labelEnd.setText(MSGS.netRouterDhcpEndingAddress());
		end.addMouseOverHandler(new MouseOverHandler() {
			@Override
			public void onMouseOver(MouseOverEvent event) {
				if (router.isEnabled()) {
					helpText.clear();
					helpText.add(new Span(MSGS.netRouterToolTipDhcpEndAddr()));
				}
			}
		});
		end.addMouseOutHandler(new MouseOutHandler() {
			@Override
			public void onMouseOut(MouseOutEvent event) {
				resetHelp();
			}
		});
		end.addValueChangeHandler(new ValueChangeHandler<String>() {
			@Override
			public void onValueChange(ValueChangeEvent<String> event) {
				setDirty(true);
				if (!end.getText().matches(REGEX_IPV4)) {
					groupEnd.setValidationState(ValidationState.ERROR);
				} else {
					groupEnd.setValidationState(ValidationState.NONE);
				}
			}
		});

		// DHCP Subnet Mask
		labelSubnet.setText(MSGS.netRouterDhcpSubnetMask());
		subnet.addMouseOverHandler(new MouseOverHandler() {
			@Override
			public void onMouseOver(MouseOverEvent event) {
				if (router.isEnabled()) {
					helpText.clear();
					helpText.add(new Span(MSGS.netRouterToolTipDhcpSubnet()));
				}
			}
		});
		subnet.addMouseOutHandler(new MouseOutHandler() {
			@Override
			public void onMouseOut(MouseOutEvent event) {
				resetHelp();
			}
		});
		subnet.addValueChangeHandler(new ValueChangeHandler<String>() {
			@Override
			public void onValueChange(ValueChangeEvent<String> event) {
				setDirty(true);
				if (!subnet.getText().matches(REGEX_IPV4)) {
					groupSubnet.setValidationState(ValidationState.ERROR);
				} else {
					groupSubnet.setValidationState(ValidationState.NONE);
				}
			}
		});

		// DHCP Default Lease
		labelDefaultL.setText(MSGS.netRouterDhcpDefaultLease());
		defaultL.addMouseOverHandler(new MouseOverHandler() {
			@Override
			public void onMouseOver(MouseOverEvent event) {
				if (router.isEnabled()) {
					helpText.clear();
					helpText.add(new Span(MSGS.netRouterToolTipDhcpDefaultLeaseTime()));
				}
			}
		});
		defaultL.addMouseOutHandler(new MouseOutHandler() {
			@Override
			public void onMouseOut(MouseOutEvent event) {
				resetHelp();
			}
		});
		defaultL.addValueChangeHandler(new ValueChangeHandler<String>(){
			@Override
			public void onValueChange(ValueChangeEvent<String> event) {
				setDirty(true);
				if(!defaultL.getText().trim().matches(FieldType.NUMERIC.getRegex())){
					groupDefaultL.setValidationState(ValidationState.ERROR);
				}else{
					groupDefaultL.setValidationState(ValidationState.NONE);
				}
			}});

		// DHCP Max Lease
		labelMax.setText(MSGS.netRouterDhcpMaxLease());
		max.addMouseOverHandler(new MouseOverHandler() {
			@Override
			public void onMouseOver(MouseOverEvent event) {
				if (router.isEnabled()) {
					helpText.clear();
					helpText.add(new Span(MSGS.netRouterToolTipDhcpMaxLeaseTime()));
				}
			}
		});
		max.addMouseOutHandler(new MouseOutHandler() {
			@Override
			public void onMouseOut(MouseOutEvent event) {
				resetHelp();
			}
		});
		max.addValueChangeHandler(new ValueChangeHandler<String>(){
			@Override
			public void onValueChange(ValueChangeEvent<String> event) {
				setDirty(true);
				if(!max.getText().trim().matches(FieldType.NUMERIC.getRegex())){
					groupMax.setValidationState(ValidationState.ERROR);
				}else{
					groupMax.setValidationState(ValidationState.NONE);
				}
			}});

		// Pass DNS
		labelPass.setText(MSGS.netRouterPassDns());
		radio1.setText(MSGS.trueLabel());
		radio2.setText(MSGS.falseLabel());
		radio1.addMouseOverHandler(new MouseOverHandler() {
			@Override
			public void onMouseOver(MouseOverEvent event) {
				if (router.isEnabled()) {
					helpText.clear();
					helpText.add(new Span(MSGS.netRouterToolTipPassDns()));
				}
			}
		});
		radio1.addMouseOutHandler(new MouseOutHandler() {
			@Override
			public void onMouseOut(MouseOutEvent event) {
				resetHelp();
			}
		});
		radio2.addMouseOverHandler(new MouseOverHandler() {
			@Override
			public void onMouseOver(MouseOverEvent event) {
				if (router.isEnabled()) {
					helpText.clear();
					helpText.add(new Span(MSGS.netRouterToolTipPassDns()));
				}
			}
		});
		radio2.addMouseOutHandler(new MouseOutHandler() {
			@Override
			public void onMouseOut(MouseOutEvent event) {
				resetHelp();
			}
		});

		radio1.addValueChangeHandler(new ValueChangeHandler<Boolean>(){
			@Override
			public void onValueChange(ValueChangeEvent<Boolean> event) {
				setDirty(true);
			}});
		radio2.addValueChangeHandler(new ValueChangeHandler<Boolean>(){
			@Override
			public void onValueChange(ValueChangeEvent<Boolean> event) {
				setDirty(true);
			}});
		helpTitle.setText(MSGS.netHelpTitle());
	}

	private void resetHelp() {
		helpText.clear();
		helpText.add(new Span(MSGS.netHelpDefaultHint()));
	}
=======
    private static final String ROUTER_OFF_MESSAGE = MessageUtils.get(GwtNetRouterMode.netRouterOff.name());
    private static final String ROUTER_NAT_MESSAGE = MessageUtils.get(GwtNetRouterMode.netRouterNat.name());
    private static final String WIFI_DISABLED = GwtWifiWirelessMode.netWifiWirelessModeDisabled.name();
    private static final String WIFI_STATION_MODE = GwtWifiWirelessMode.netWifiWirelessModeStation.name();
    private static TabDhcpNatUiUiBinder uiBinder = GWT.create(TabDhcpNatUiUiBinder.class);

    interface TabDhcpNatUiUiBinder extends UiBinder<Widget, TabDhcpNatUi> {
    }

    private static final String REGEX_IPV4 = "\\b(?:(?:25[0-5]|2[0-4][0-9]|[01]?[0-9][0-9]?)\\.){3}(?:25[0-5]|2[0-4][0-9]|[01]?[0-9][0-9]?)\\b";
    private static final Messages MSGS = GWT.create(Messages.class);
    GwtSession session;
    TabTcpIpUi tcpTab;
    TabWirelessUi wirelessTab;
    Boolean dirty;
    GwtNetInterfaceConfig selectedNetIfConfig;

    @UiField
    Form form;
    @UiField
    FormLabel labelRouter;
    @UiField
    FormLabel labelBegin;
    @UiField
    FormLabel labelEnd;
    @UiField
    FormLabel labelSubnet;
    @UiField
    FormLabel labelDefaultL;
    @UiField
    FormLabel labelMax;
    @UiField
    FormLabel labelPass;
    @UiField
    ListBox router;
    @UiField
    TextBox begin;
    @UiField
    TextBox end;
    @UiField
    TextBox subnet;
    @UiField
    TextBox defaultL;
    @UiField
    TextBox max;
    @UiField
    RadioButton radio1;
    @UiField
    RadioButton radio2;
    @UiField
    FormGroup groupRouter;
    @UiField
    FormGroup groupBegin;
    @UiField
    FormGroup groupEnd;
    @UiField
    FormGroup groupSubnet;
    @UiField
    FormGroup groupDefaultL;
    @UiField
    FormGroup groupMax;
    @UiField
    HelpBlock helpRouter;
    @UiField
    PanelHeader helpTitle;
    @UiField
    PanelBody helpText;

    public TabDhcpNatUi(GwtSession currentSession, TabTcpIpUi tcp, TabWirelessUi wireless) {
        initWidget(uiBinder.createAndBindUi(this));
        this.tcpTab = tcp;
        this.wirelessTab = wireless;
        this.session = currentSession;
        setDirty(false);
        initForm();

        this.tcpTab.status.addChangeHandler(new ChangeHandler() {

            @Override
            public void onChange(ChangeEvent event) {
                update();
            }
        });

        this.wirelessTab.wireless.addChangeHandler(new ChangeHandler() {

            @Override
            public void onChange(ChangeEvent event) {
                update();
            }
        });
    }

    @Override
    public void setDirty(boolean flag) {
        this.dirty = flag;
    }

    @Override
    public boolean isDirty() {
        return this.dirty;
    }

    @Override
    public boolean isValid() {
        if (this.groupRouter.getValidationState().equals(ValidationState.ERROR)
                || this.groupBegin.getValidationState().equals(ValidationState.ERROR)
                || this.groupEnd.getValidationState().equals(ValidationState.ERROR)
                || this.groupSubnet.getValidationState().equals(ValidationState.ERROR)
                || this.groupDefaultL.getValidationState().equals(ValidationState.ERROR)
                || this.groupMax.getValidationState().equals(ValidationState.ERROR)) {
            return false;
        } else {
            return true;
        }
    }

    @Override
    public void setNetInterface(GwtNetInterfaceConfig config) {
        setDirty(true);
        this.selectedNetIfConfig = config;
    }

    @Override
    public void refresh() {
        if (isDirty()) {
            setDirty(false);
            resetValidations();
            if (this.selectedNetIfConfig == null) {
                reset();
            } else {
                update();
            }
        }
    }

    @Override
    public void getUpdatedNetInterface(GwtNetInterfaceConfig updatedNetIf) {
        if (this.session != null) {

            for (GwtNetRouterMode mode : GwtNetRouterMode.values()) {
                if (MessageUtils.get(mode.name()).equals(this.router.getSelectedItemText())) {
                    updatedNetIf.setRouterMode(mode.name());
                }
            }
            updatedNetIf.setRouterDhcpBeginAddress(this.begin.getText());
            updatedNetIf.setRouterDhcpEndAddress(this.end.getText());
            updatedNetIf.setRouterDhcpSubnetMask(this.subnet.getText());
            if (this.defaultL.getText() != null && !"".equals(this.defaultL.getText().trim())) {
                updatedNetIf.setRouterDhcpDefaultLease(Integer.parseInt(this.defaultL.getText()));
            }
            if (this.max.getText() != null && !"".equals(this.max.getText().trim())) {
                updatedNetIf.setRouterDhcpMaxLease(Integer.parseInt(this.max.getText()));
            }
            updatedNetIf.setRouterDnsPass(this.radio1.getValue());

        }
    }

    // ----------PRIVATE METHODS-------------

    private void update() {
        if (this.selectedNetIfConfig != null) {
            for (int i = 0; i < this.router.getItemCount(); i++) {
                if (this.router.getItemText(i).equals(MessageUtils.get(this.selectedNetIfConfig.getRouterMode()))) {
                    this.router.setSelectedIndex(i);
                    break;
                }
            }
            this.begin.setText(this.selectedNetIfConfig.getRouterDhcpBeginAddress());
            this.end.setText(this.selectedNetIfConfig.getRouterDhcpEndAddress());
            this.subnet.setText(this.selectedNetIfConfig.getRouterDhcpSubnetMask());
            this.defaultL.setText(String.valueOf(this.selectedNetIfConfig.getRouterDhcpDefaultLease()));
            this.max.setText(String.valueOf(this.selectedNetIfConfig.getRouterDhcpMaxLease()));
            this.radio1.setActive(this.selectedNetIfConfig.getRouterDnsPass());
            this.radio2.setActive(!this.selectedNetIfConfig.getRouterDnsPass());

        }
        refreshForm();
    }

    // enable/disable fields depending on values in other tabs
    private void refreshForm() {
        // if (!tcpTab.isLanEnabled()) {
        // router.setEnabled(false);
        // begin.setEnabled(false);
        // end.setEnabled(false);
        // subnet.setEnabled(false);
        // defaultL.setEnabled(false);
        // max.setEnabled(false);
        // radio1.setEnabled(false);
        // radio2.setEnabled(false);
        // } else {
        GwtWifiConfig wifiConfig = this.wirelessTab.activeConfig;
        String wifiMode = null;
        if (wifiConfig != null) {
            wifiMode = wifiConfig.getWirelessMode();
        }
        if (this.selectedNetIfConfig.getHwTypeEnum() == GwtNetIfType.WIFI && wifiMode != null
                && (wifiMode.equals(WIFI_STATION_MODE) || wifiMode.equals(WIFI_DISABLED))) {
            this.router.setEnabled(false);
            this.begin.setEnabled(false);
            this.end.setEnabled(false);
            this.subnet.setEnabled(false);
            this.defaultL.setEnabled(false);
            this.max.setEnabled(false);
            this.radio1.setEnabled(false);
            this.radio2.setEnabled(false);
        } else {
            this.router.setEnabled(true);
            this.begin.setEnabled(true);
            this.end.setEnabled(true);
            this.subnet.setEnabled(true);
            this.defaultL.setEnabled(true);
            this.max.setEnabled(true);
            this.radio1.setEnabled(true);
            this.radio2.setEnabled(true);

            String modeValue = this.router.getSelectedItemText();
            if (modeValue.equals(ROUTER_NAT_MESSAGE) || modeValue.equals(ROUTER_OFF_MESSAGE)) {
                this.router.setEnabled(true);
                this.begin.setEnabled(false);
                this.end.setEnabled(false);
                this.subnet.setEnabled(false);
                this.defaultL.setEnabled(false);
                this.max.setEnabled(false);
                this.radio1.setEnabled(false);
                this.radio2.setEnabled(false);
            } else {
                this.router.setEnabled(true);
                this.begin.setEnabled(true);
                this.end.setEnabled(true);
                this.subnet.setEnabled(true);
                this.defaultL.setEnabled(true);
                this.max.setEnabled(true);
                this.radio1.setEnabled(true);
                this.radio2.setEnabled(true);
            }
        }
        // }
    }

    private void reset() {
        this.router.setSelectedIndex(0);
        this.begin.setText("");
        this.end.setText("");
        this.subnet.setText("");
        this.defaultL.setText("");
        this.max.setText("");
        this.radio1.setActive(true);
        this.radio2.setActive(false);
        update();
    }

    private void resetValidations() {
        this.groupRouter.setValidationState(ValidationState.NONE);
        this.groupBegin.setValidationState(ValidationState.NONE);
        this.groupEnd.setValidationState(ValidationState.NONE);
        this.groupSubnet.setValidationState(ValidationState.NONE);
        this.groupDefaultL.setValidationState(ValidationState.NONE);
        this.groupMax.setValidationState(ValidationState.NONE);

        this.helpRouter.setText("");
    }

    private void initForm() {
        // Router Mode
        this.labelRouter.setText(MSGS.netRouterMode());
        int i = 0;
        for (GwtNetRouterMode mode : GwtNetRouterMode.values()) {
            this.router.addItem(MessageUtils.get(mode.name()));

            if (this.tcpTab.isDhcp() && mode.equals(GwtNetRouterMode.netRouterOff)) {
                this.router.setSelectedIndex(i);
            }
            i++;
        }
        this.router.addMouseOverHandler(new MouseOverHandler() {

            @Override
            public void onMouseOver(MouseOverEvent event) {
                if (TabDhcpNatUi.this.router.isEnabled()) {
                    TabDhcpNatUi.this.helpText.clear();
                    TabDhcpNatUi.this.helpText.add(new Span(MSGS.netRouterToolTipMode()));
                }
            }
        });
        this.router.addMouseOutHandler(new MouseOutHandler() {

            @Override
            public void onMouseOut(MouseOutEvent event) {
                resetHelp();
            }
        });
        this.router.addChangeHandler(new ChangeHandler() {

            @Override
            public void onChange(ChangeEvent event) {
                setDirty(true);
                ListBox box = (ListBox) event.getSource();
                if (TabDhcpNatUi.this.tcpTab.isDhcp() && !box.getSelectedItemText().equals(ROUTER_OFF_MESSAGE)) { // MessageUtils.get(GwtNetRouterMode.netRouterOff.name())))
                    // { TODO:check
                    TabDhcpNatUi.this.groupRouter.setValidationState(ValidationState.ERROR);
                    TabDhcpNatUi.this.helpRouter.setText(MSGS.netRouterConfiguredForDhcpError());
                    TabDhcpNatUi.this.helpRouter.setColor("red");
                } else {
                    TabDhcpNatUi.this.groupRouter.setValidationState(ValidationState.NONE);
                    TabDhcpNatUi.this.helpRouter.setText("");
                }
                refreshForm();
            }
        });

        // DHCP Beginning Address
        this.labelBegin.setText(MSGS.netRouterDhcpBeginningAddress());
        this.begin.addMouseOverHandler(new MouseOverHandler() {

            @Override
            public void onMouseOver(MouseOverEvent event) {
                if (TabDhcpNatUi.this.router.isEnabled()) {
                    TabDhcpNatUi.this.helpText.clear();
                    TabDhcpNatUi.this.helpText.add(new Span(MSGS.netRouterToolTipDhcpBeginAddr()));
                }
            }
        });
        this.begin.addMouseOutHandler(new MouseOutHandler() {

            @Override
            public void onMouseOut(MouseOutEvent event) {
                resetHelp();
            }
        });
        this.begin.addValueChangeHandler(new ValueChangeHandler<String>() {

            @Override
            public void onValueChange(ValueChangeEvent<String> event) {
                setDirty(true);
                if (!TabDhcpNatUi.this.begin.getText().matches(REGEX_IPV4)) {
                    TabDhcpNatUi.this.groupBegin.setValidationState(ValidationState.ERROR);
                } else {
                    TabDhcpNatUi.this.groupBegin.setValidationState(ValidationState.NONE);
                }
            }
        });

        // DHCP Ending Address
        this.labelEnd.setText(MSGS.netRouterDhcpEndingAddress());
        this.end.addMouseOverHandler(new MouseOverHandler() {

            @Override
            public void onMouseOver(MouseOverEvent event) {
                if (TabDhcpNatUi.this.router.isEnabled()) {
                    TabDhcpNatUi.this.helpText.clear();
                    TabDhcpNatUi.this.helpText.add(new Span(MSGS.netRouterToolTipDhcpEndAddr()));
                }
            }
        });
        this.end.addMouseOutHandler(new MouseOutHandler() {

            @Override
            public void onMouseOut(MouseOutEvent event) {
                resetHelp();
            }
        });
        this.end.addValueChangeHandler(new ValueChangeHandler<String>() {

            @Override
            public void onValueChange(ValueChangeEvent<String> event) {
                setDirty(true);
                if (!TabDhcpNatUi.this.end.getText().matches(REGEX_IPV4)) {
                    TabDhcpNatUi.this.groupEnd.setValidationState(ValidationState.ERROR);
                } else {
                    TabDhcpNatUi.this.groupEnd.setValidationState(ValidationState.NONE);
                }
            }
        });

        // DHCP Subnet Mask
        this.labelSubnet.setText(MSGS.netRouterDhcpSubnetMask());
        this.subnet.addMouseOverHandler(new MouseOverHandler() {

            @Override
            public void onMouseOver(MouseOverEvent event) {
                if (TabDhcpNatUi.this.router.isEnabled()) {
                    TabDhcpNatUi.this.helpText.clear();
                    TabDhcpNatUi.this.helpText.add(new Span(MSGS.netRouterToolTipDhcpSubnet()));
                }
            }
        });
        this.subnet.addMouseOutHandler(new MouseOutHandler() {

            @Override
            public void onMouseOut(MouseOutEvent event) {
                resetHelp();
            }
        });
        this.subnet.addValueChangeHandler(new ValueChangeHandler<String>() {

            @Override
            public void onValueChange(ValueChangeEvent<String> event) {
                setDirty(true);
                if (!TabDhcpNatUi.this.subnet.getText().matches(REGEX_IPV4)) {
                    TabDhcpNatUi.this.groupSubnet.setValidationState(ValidationState.ERROR);
                } else {
                    TabDhcpNatUi.this.groupSubnet.setValidationState(ValidationState.NONE);
                }
            }
        });

        // DHCP Default Lease
        this.labelDefaultL.setText(MSGS.netRouterDhcpDefaultLease());
        this.defaultL.addMouseOverHandler(new MouseOverHandler() {

            @Override
            public void onMouseOver(MouseOverEvent event) {
                if (TabDhcpNatUi.this.router.isEnabled()) {
                    TabDhcpNatUi.this.helpText.clear();
                    TabDhcpNatUi.this.helpText.add(new Span(MSGS.netRouterToolTipDhcpDefaultLeaseTime()));
                }
            }
        });
        this.defaultL.addMouseOutHandler(new MouseOutHandler() {

            @Override
            public void onMouseOut(MouseOutEvent event) {
                resetHelp();
            }
        });
        this.defaultL.addValueChangeHandler(new ValueChangeHandler<String>() {

            @Override
            public void onValueChange(ValueChangeEvent<String> event) {
                setDirty(true);
                if (!TabDhcpNatUi.this.defaultL.getText().trim().matches(FieldType.NUMERIC.getRegex())) {
                    TabDhcpNatUi.this.groupDefaultL.setValidationState(ValidationState.ERROR);
                } else {
                    TabDhcpNatUi.this.groupDefaultL.setValidationState(ValidationState.NONE);
                }
            }
        });

        // DHCP Max Lease
        this.labelMax.setText(MSGS.netRouterDhcpMaxLease());
        this.max.addMouseOverHandler(new MouseOverHandler() {

            @Override
            public void onMouseOver(MouseOverEvent event) {
                if (TabDhcpNatUi.this.router.isEnabled()) {
                    TabDhcpNatUi.this.helpText.clear();
                    TabDhcpNatUi.this.helpText.add(new Span(MSGS.netRouterToolTipDhcpMaxLeaseTime()));
                }
            }
        });
        this.max.addMouseOutHandler(new MouseOutHandler() {

            @Override
            public void onMouseOut(MouseOutEvent event) {
                resetHelp();
            }
        });
        this.max.addValueChangeHandler(new ValueChangeHandler<String>() {

            @Override
            public void onValueChange(ValueChangeEvent<String> event) {
                setDirty(true);
                if (!TabDhcpNatUi.this.max.getText().trim().matches(FieldType.NUMERIC.getRegex())) {
                    TabDhcpNatUi.this.groupMax.setValidationState(ValidationState.ERROR);
                } else {
                    TabDhcpNatUi.this.groupMax.setValidationState(ValidationState.NONE);
                }
            }
        });

        // Pass DNS
        this.labelPass.setText(MSGS.netRouterPassDns());
        this.radio1.setText(MSGS.trueLabel());
        this.radio2.setText(MSGS.falseLabel());
        this.radio1.addMouseOverHandler(new MouseOverHandler() {

            @Override
            public void onMouseOver(MouseOverEvent event) {
                if (TabDhcpNatUi.this.router.isEnabled()) {
                    TabDhcpNatUi.this.helpText.clear();
                    TabDhcpNatUi.this.helpText.add(new Span(MSGS.netRouterToolTipPassDns()));
                }
            }
        });
        this.radio1.addMouseOutHandler(new MouseOutHandler() {

            @Override
            public void onMouseOut(MouseOutEvent event) {
                resetHelp();
            }
        });
        this.radio2.addMouseOverHandler(new MouseOverHandler() {

            @Override
            public void onMouseOver(MouseOverEvent event) {
                if (TabDhcpNatUi.this.router.isEnabled()) {
                    TabDhcpNatUi.this.helpText.clear();
                    TabDhcpNatUi.this.helpText.add(new Span(MSGS.netRouterToolTipPassDns()));
                }
            }
        });
        this.radio2.addMouseOutHandler(new MouseOutHandler() {

            @Override
            public void onMouseOut(MouseOutEvent event) {
                resetHelp();
            }
        });

        this.radio1.addValueChangeHandler(new ValueChangeHandler<Boolean>() {

            @Override
            public void onValueChange(ValueChangeEvent<Boolean> event) {
                setDirty(true);
            }
        });
        this.radio2.addValueChangeHandler(new ValueChangeHandler<Boolean>() {

            @Override
            public void onValueChange(ValueChangeEvent<Boolean> event) {
                setDirty(true);
            }
        });
        this.helpTitle.setText(MSGS.netHelpTitle());
    }

    private void resetHelp() {
        this.helpText.clear();
        this.helpText.add(new Span(MSGS.netHelpDefaultHint()));
    }
>>>>>>> e3f74823
}<|MERGE_RESOLUTION|>--- conflicted
+++ resolved
@@ -48,509 +48,6 @@
 
 public class TabDhcpNatUi extends Composite implements NetworkTab {
 
-<<<<<<< HEAD
-	private static final String ROUTER_OFF_MESSAGE = MessageUtils.get(GwtNetRouterMode.netRouterOff.name());
-	private static final String ROUTER_NAT_MESSAGE = MessageUtils.get(GwtNetRouterMode.netRouterNat.name());
-	private static final String WIFI_DISABLED = GwtWifiWirelessMode.netWifiWirelessModeDisabled.name();
-	private static final String WIFI_STATION_MODE = GwtWifiWirelessMode.netWifiWirelessModeStation.name();
-	private static TabDhcpNatUiUiBinder uiBinder = GWT.create(TabDhcpNatUiUiBinder.class);
-
-	interface TabDhcpNatUiUiBinder extends UiBinder<Widget, TabDhcpNatUi> {
-	}
-
-	private static final String REGEX_IPV4 = "\\b(?:(?:25[0-5]|2[0-4][0-9]|[01]?[0-9][0-9]?)\\.){3}(?:25[0-5]|2[0-4][0-9]|[01]?[0-9][0-9]?)\\b";
-	private static final Messages MSGS = GWT.create(Messages.class);
-	GwtSession session;
-	TabTcpIpUi tcpTab;
-	TabWirelessUi wirelessTab;
-	Boolean dirty;
-	GwtNetInterfaceConfig selectedNetIfConfig;
-
-	@UiField
-	Form form;
-	@UiField
-	FormLabel labelRouter;
-	@UiField
-	FormLabel labelBegin;
-	@UiField
-	FormLabel labelEnd;
-	@UiField
-	FormLabel labelSubnet;
-	@UiField
-	FormLabel labelDefaultL;
-	@UiField
-	FormLabel labelMax;
-	@UiField
-	FormLabel labelPass;
-	@UiField
-	ListBox router;
-	@UiField
-	TextBox begin;
-	@UiField
-	TextBox end;
-	@UiField
-	TextBox subnet;
-	@UiField
-	TextBox defaultL;
-	@UiField
-	TextBox max;
-	@UiField
-	RadioButton radio1;
-	@UiField
-	RadioButton radio2;
-	@UiField
-	FormGroup groupRouter;
-	@UiField
-	FormGroup groupBegin;
-	@UiField
-	FormGroup groupEnd;
-	@UiField
-	FormGroup groupSubnet;
-	@UiField
-	FormGroup groupDefaultL;
-	@UiField
-	FormGroup groupMax;
-	@UiField
-	HelpBlock helpRouter;
-	@UiField
-	PanelHeader helpTitle;
-	@UiField
-	PanelBody helpText;
-
-	public TabDhcpNatUi(GwtSession currentSession, TabTcpIpUi tcp, TabWirelessUi wireless) {
-		initWidget(uiBinder.createAndBindUi(this));
-		tcpTab = tcp;
-		wirelessTab = wireless;
-		session = currentSession;
-		setDirty(false);
-		initForm();
-		
-		tcpTab.status.addChangeHandler(new ChangeHandler(){
-			@Override
-			public void onChange(ChangeEvent event) {
-				update();
-			}});
-		
-		wirelessTab.wireless.addChangeHandler(new ChangeHandler(){
-			@Override
-			public void onChange(ChangeEvent event) {
-				update();
-			}});
-	}
-
-	@Override
-	public void setDirty(boolean flag) {
-		dirty = flag;
-	}
-
-	@Override
-	public boolean isDirty() {
-		return dirty;
-	}
-
-	public boolean isValid() {
-		if (	groupRouter.getValidationState().equals(ValidationState.ERROR)   || 
-				groupBegin.getValidationState().equals(ValidationState.ERROR)    || 
-				groupEnd.getValidationState().equals(ValidationState.ERROR)      || 
-				groupSubnet.getValidationState().equals(ValidationState.ERROR)   || 
-				groupDefaultL.getValidationState().equals(ValidationState.ERROR) || 
-				groupMax.getValidationState().equals(ValidationState.ERROR) ) {
-			return false;
-		} else {
-			return true;
-		}
-	}
-
-	@Override
-	public void setNetInterface(GwtNetInterfaceConfig config) {
-		setDirty(true);
-		selectedNetIfConfig = config;
-	}
-
-	@Override
-	public void refresh() {
-		if (isDirty()) {
-			setDirty(false);
-			resetValidations();
-			if (selectedNetIfConfig == null) {
-				reset();
-			} else {
-				update();
-			}
-		}
-	}
-
-	public void getUpdatedNetInterface(GwtNetInterfaceConfig updatedNetIf) {
-		if (session != null) {
-
-			for (GwtNetRouterMode mode : GwtNetRouterMode.values()) {
-				if (MessageUtils.get(mode.name()).equals(router.getSelectedItemText())) {
-					updatedNetIf.setRouterMode(mode.name());
-				}
-			}
-			updatedNetIf.setRouterDhcpBeginAddress(begin.getText());
-			updatedNetIf.setRouterDhcpEndAddress(end.getText());
-			updatedNetIf.setRouterDhcpSubnetMask(subnet.getText());
-			if (defaultL.getText() != null && !"".equals(defaultL.getText().trim())) {
-				updatedNetIf.setRouterDhcpDefaultLease(Integer.parseInt(defaultL.getText()));
-			}
-			if (max.getText() != null && !"".equals(max.getText().trim())) {
-				updatedNetIf.setRouterDhcpMaxLease(Integer.parseInt(max.getText()));
-			}
-			updatedNetIf.setRouterDnsPass(radio1.getValue());
-
-		}
-	}
-
-	// ----------PRIVATE METHODS-------------
-
-	private void update() {
-		if (selectedNetIfConfig != null) {
-			for (int i = 0; i < router.getItemCount(); i++) {
-				if (router.getItemText(i).equals(MessageUtils.get(selectedNetIfConfig.getRouterMode()))) {
-					router.setSelectedIndex(i);
-					break;
-				}
-			}
-			begin.setText(selectedNetIfConfig.getRouterDhcpBeginAddress());
-			end.setText(selectedNetIfConfig.getRouterDhcpEndAddress());
-			subnet.setText(selectedNetIfConfig.getRouterDhcpSubnetMask());
-			defaultL.setText(String.valueOf(selectedNetIfConfig.getRouterDhcpDefaultLease()));
-			max.setText(String.valueOf(selectedNetIfConfig.getRouterDhcpMaxLease()));
-			radio1.setActive(selectedNetIfConfig.getRouterDnsPass());
-			radio2.setActive(!selectedNetIfConfig.getRouterDnsPass());
-
-		}
-		refreshForm();
-	}
-
-	// enable/disable fields depending on values in other tabs
-	private void refreshForm() {
-		//		if (!tcpTab.isLanEnabled()) {
-		//			router.setEnabled(false);
-		//			begin.setEnabled(false);
-		//			end.setEnabled(false);
-		//			subnet.setEnabled(false);
-		//			defaultL.setEnabled(false);
-		//			max.setEnabled(false);
-		//			radio1.setEnabled(false);
-		//			radio2.setEnabled(false);
-		//		} else {
-		GwtWifiConfig wifiConfig= wirelessTab.activeConfig;
-		String wifiMode= null;
-		if (wifiConfig != null) {
-			wifiMode= wifiConfig.getWirelessMode();
-		}
-		if ( selectedNetIfConfig.getHwTypeEnum() == GwtNetIfType.WIFI &&  
-				wifiMode != null &&
-				(wifiMode.equals(WIFI_STATION_MODE) || wifiMode.equals(WIFI_DISABLED)) ) {
-			router.setEnabled(false);
-			begin.setEnabled(false);
-			end.setEnabled(false);
-			subnet.setEnabled(false);
-			defaultL.setEnabled(false);
-			max.setEnabled(false);
-			radio1.setEnabled(false);
-			radio2.setEnabled(false);
-		} else {
-			router.setEnabled(true);
-			begin.setEnabled(true);
-			end.setEnabled(true);
-			subnet.setEnabled(true);
-			defaultL.setEnabled(true);
-			max.setEnabled(true);
-			radio1.setEnabled(true);
-			radio2.setEnabled(true);
-
-			String modeValue = router.getSelectedItemText();
-			if ( 	modeValue.equals(ROUTER_NAT_MESSAGE) || 
-					modeValue.equals(ROUTER_OFF_MESSAGE) ) {
-				router.setEnabled(true);
-				begin.setEnabled(false);
-				end.setEnabled(false);
-				subnet.setEnabled(false);
-				defaultL.setEnabled(false);
-				max.setEnabled(false);
-				radio1.setEnabled(false);
-				radio2.setEnabled(false);
-			} else {
-				router.setEnabled(true);
-				begin.setEnabled(true);
-				end.setEnabled(true);
-				subnet.setEnabled(true);
-				defaultL.setEnabled(true);
-				max.setEnabled(true);
-				radio1.setEnabled(true);
-				radio2.setEnabled(true);
-			}
-		}
-		//		}
-	}
-
-	private void reset() {
-		router.setSelectedIndex(0);
-		begin.setText("");
-		end.setText("");
-		subnet.setText("");
-		defaultL.setText("");
-		max.setText("");
-		radio1.setActive(true);
-		radio2.setActive(false);
-		update();
-	}
-	
-	private void resetValidations() {
-		groupRouter.setValidationState(ValidationState.NONE);
-		groupBegin.setValidationState(ValidationState.NONE);
-		groupEnd.setValidationState(ValidationState.NONE);
-		groupSubnet.setValidationState(ValidationState.NONE);
-		groupDefaultL.setValidationState(ValidationState.NONE);
-		groupMax.setValidationState(ValidationState.NONE);
-		
-		helpRouter.setText("");
-	}
-
-	private void initForm() {
-		// Router Mode
-		labelRouter.setText(MSGS.netRouterMode());
-		int i = 0;
-		for (GwtNetRouterMode mode : GwtNetRouterMode.values()) {
-			router.addItem(MessageUtils.get(mode.name()));
-
-			if (tcpTab.isDhcp() && mode.equals(GwtNetRouterMode.netRouterOff)) {
-				router.setSelectedIndex(i);
-			}
-			i++;
-		}
-		router.addMouseOverHandler(new MouseOverHandler() {
-			@Override
-			public void onMouseOver(MouseOverEvent event) {
-				if (router.isEnabled()) {
-					helpText.clear();
-					helpText.add(new Span(MSGS.netRouterToolTipMode()));
-				}
-			}
-		});
-		router.addMouseOutHandler(new MouseOutHandler() {
-			@Override
-			public void onMouseOut(MouseOutEvent event) {
-				resetHelp();
-			}
-		});
-		router.addChangeHandler(new ChangeHandler() {
-			@Override
-			public void onChange(ChangeEvent event) {
-				setDirty(true);
-				ListBox box = (ListBox) event.getSource();
-				if (	tcpTab.isDhcp() && 
-						!box.getSelectedItemText().equals(ROUTER_OFF_MESSAGE)){ //MessageUtils.get(GwtNetRouterMode.netRouterOff.name()))) { TODO:check
-					groupRouter.setValidationState(ValidationState.ERROR);
-					helpRouter.setText(MSGS.netRouterConfiguredForDhcpError());
-					helpRouter.setColor("red");
-				} else {
-					groupRouter.setValidationState(ValidationState.NONE);
-					helpRouter.setText("");
-				}
-				refreshForm();
-			}
-		});
-
-		// DHCP Beginning Address
-		labelBegin.setText(MSGS.netRouterDhcpBeginningAddress());
-		begin.addMouseOverHandler(new MouseOverHandler() {
-			@Override
-			public void onMouseOver(MouseOverEvent event) {
-				if (router.isEnabled()) {
-					helpText.clear();
-					helpText.add(new Span(MSGS.netRouterToolTipDhcpBeginAddr()));
-				}
-			}
-		});
-		begin.addMouseOutHandler(new MouseOutHandler() {
-			@Override
-			public void onMouseOut(MouseOutEvent event) {
-				resetHelp();
-			}
-		});
-		begin.addValueChangeHandler(new ValueChangeHandler<String>() {
-			@Override
-			public void onValueChange(ValueChangeEvent<String> event) {
-				setDirty(true);
-				if (!begin.getText().matches(REGEX_IPV4)) {
-					groupBegin.setValidationState(ValidationState.ERROR);
-				} else {
-					groupBegin.setValidationState(ValidationState.NONE);
-				}
-			}
-		});
-
-		// DHCP Ending Address
-		labelEnd.setText(MSGS.netRouterDhcpEndingAddress());
-		end.addMouseOverHandler(new MouseOverHandler() {
-			@Override
-			public void onMouseOver(MouseOverEvent event) {
-				if (router.isEnabled()) {
-					helpText.clear();
-					helpText.add(new Span(MSGS.netRouterToolTipDhcpEndAddr()));
-				}
-			}
-		});
-		end.addMouseOutHandler(new MouseOutHandler() {
-			@Override
-			public void onMouseOut(MouseOutEvent event) {
-				resetHelp();
-			}
-		});
-		end.addValueChangeHandler(new ValueChangeHandler<String>() {
-			@Override
-			public void onValueChange(ValueChangeEvent<String> event) {
-				setDirty(true);
-				if (!end.getText().matches(REGEX_IPV4)) {
-					groupEnd.setValidationState(ValidationState.ERROR);
-				} else {
-					groupEnd.setValidationState(ValidationState.NONE);
-				}
-			}
-		});
-
-		// DHCP Subnet Mask
-		labelSubnet.setText(MSGS.netRouterDhcpSubnetMask());
-		subnet.addMouseOverHandler(new MouseOverHandler() {
-			@Override
-			public void onMouseOver(MouseOverEvent event) {
-				if (router.isEnabled()) {
-					helpText.clear();
-					helpText.add(new Span(MSGS.netRouterToolTipDhcpSubnet()));
-				}
-			}
-		});
-		subnet.addMouseOutHandler(new MouseOutHandler() {
-			@Override
-			public void onMouseOut(MouseOutEvent event) {
-				resetHelp();
-			}
-		});
-		subnet.addValueChangeHandler(new ValueChangeHandler<String>() {
-			@Override
-			public void onValueChange(ValueChangeEvent<String> event) {
-				setDirty(true);
-				if (!subnet.getText().matches(REGEX_IPV4)) {
-					groupSubnet.setValidationState(ValidationState.ERROR);
-				} else {
-					groupSubnet.setValidationState(ValidationState.NONE);
-				}
-			}
-		});
-
-		// DHCP Default Lease
-		labelDefaultL.setText(MSGS.netRouterDhcpDefaultLease());
-		defaultL.addMouseOverHandler(new MouseOverHandler() {
-			@Override
-			public void onMouseOver(MouseOverEvent event) {
-				if (router.isEnabled()) {
-					helpText.clear();
-					helpText.add(new Span(MSGS.netRouterToolTipDhcpDefaultLeaseTime()));
-				}
-			}
-		});
-		defaultL.addMouseOutHandler(new MouseOutHandler() {
-			@Override
-			public void onMouseOut(MouseOutEvent event) {
-				resetHelp();
-			}
-		});
-		defaultL.addValueChangeHandler(new ValueChangeHandler<String>(){
-			@Override
-			public void onValueChange(ValueChangeEvent<String> event) {
-				setDirty(true);
-				if(!defaultL.getText().trim().matches(FieldType.NUMERIC.getRegex())){
-					groupDefaultL.setValidationState(ValidationState.ERROR);
-				}else{
-					groupDefaultL.setValidationState(ValidationState.NONE);
-				}
-			}});
-
-		// DHCP Max Lease
-		labelMax.setText(MSGS.netRouterDhcpMaxLease());
-		max.addMouseOverHandler(new MouseOverHandler() {
-			@Override
-			public void onMouseOver(MouseOverEvent event) {
-				if (router.isEnabled()) {
-					helpText.clear();
-					helpText.add(new Span(MSGS.netRouterToolTipDhcpMaxLeaseTime()));
-				}
-			}
-		});
-		max.addMouseOutHandler(new MouseOutHandler() {
-			@Override
-			public void onMouseOut(MouseOutEvent event) {
-				resetHelp();
-			}
-		});
-		max.addValueChangeHandler(new ValueChangeHandler<String>(){
-			@Override
-			public void onValueChange(ValueChangeEvent<String> event) {
-				setDirty(true);
-				if(!max.getText().trim().matches(FieldType.NUMERIC.getRegex())){
-					groupMax.setValidationState(ValidationState.ERROR);
-				}else{
-					groupMax.setValidationState(ValidationState.NONE);
-				}
-			}});
-
-		// Pass DNS
-		labelPass.setText(MSGS.netRouterPassDns());
-		radio1.setText(MSGS.trueLabel());
-		radio2.setText(MSGS.falseLabel());
-		radio1.addMouseOverHandler(new MouseOverHandler() {
-			@Override
-			public void onMouseOver(MouseOverEvent event) {
-				if (router.isEnabled()) {
-					helpText.clear();
-					helpText.add(new Span(MSGS.netRouterToolTipPassDns()));
-				}
-			}
-		});
-		radio1.addMouseOutHandler(new MouseOutHandler() {
-			@Override
-			public void onMouseOut(MouseOutEvent event) {
-				resetHelp();
-			}
-		});
-		radio2.addMouseOverHandler(new MouseOverHandler() {
-			@Override
-			public void onMouseOver(MouseOverEvent event) {
-				if (router.isEnabled()) {
-					helpText.clear();
-					helpText.add(new Span(MSGS.netRouterToolTipPassDns()));
-				}
-			}
-		});
-		radio2.addMouseOutHandler(new MouseOutHandler() {
-			@Override
-			public void onMouseOut(MouseOutEvent event) {
-				resetHelp();
-			}
-		});
-
-		radio1.addValueChangeHandler(new ValueChangeHandler<Boolean>(){
-			@Override
-			public void onValueChange(ValueChangeEvent<Boolean> event) {
-				setDirty(true);
-			}});
-		radio2.addValueChangeHandler(new ValueChangeHandler<Boolean>(){
-			@Override
-			public void onValueChange(ValueChangeEvent<Boolean> event) {
-				setDirty(true);
-			}});
-		helpTitle.setText(MSGS.netHelpTitle());
-	}
-
-	private void resetHelp() {
-		helpText.clear();
-		helpText.add(new Span(MSGS.netHelpDefaultHint()));
-	}
-=======
     private static final String ROUTER_OFF_MESSAGE = MessageUtils.get(GwtNetRouterMode.netRouterOff.name());
     private static final String ROUTER_NAT_MESSAGE = MessageUtils.get(GwtNetRouterMode.netRouterNat.name());
     private static final String WIFI_DISABLED = GwtWifiWirelessMode.netWifiWirelessModeDisabled.name();
@@ -1084,5 +581,4 @@
         this.helpText.clear();
         this.helpText.add(new Span(MSGS.netHelpDefaultHint()));
     }
->>>>>>> e3f74823
 }