/**
 * Copyright (c) 2011, 2014 Eurotech and/or its affiliates
 *
 *  All rights reserved. This program and the accompanying materials
 *  are made available under the terms of the Eclipse Public License v1.0
 *  which accompanies this distribution, and is available at
 *  http://www.eclipse.org/legal/epl-v10.html
 *
 * Contributors:
 *   Eurotech
 */
package org.eclipse.kura.core.configuration;

import java.io.BufferedReader;
import java.io.File;
import java.io.FileNotFoundException;
import java.io.FileOutputStream;
import java.io.FileReader;
import java.io.IOException;
import java.io.OutputStreamWriter;
import java.util.ArrayList;
import java.util.Collections;
import java.util.Date;
import java.util.HashMap;
import java.util.HashSet;
import java.util.Iterator;
import java.util.List;
import java.util.Map;
import java.util.Set;
import java.util.TreeSet;
import java.util.regex.Matcher;
import java.util.regex.Pattern;

import javax.xml.bind.JAXBException;
import javax.xml.stream.FactoryConfigurationError;
import javax.xml.stream.XMLStreamException;

import org.eclipse.kura.KuraErrorCode;
import org.eclipse.kura.KuraException;
import org.eclipse.kura.KuraPartialSuccessException;
import org.eclipse.kura.configuration.ComponentConfiguration;
import org.eclipse.kura.configuration.ConfigurationService;
import org.eclipse.kura.configuration.SelfConfiguringComponent;
import org.eclipse.kura.configuration.metatype.AD;
import org.eclipse.kura.configuration.metatype.OCD;
import org.eclipse.kura.configuration.metatype.Scalar;
import org.eclipse.kura.core.configuration.metatype.Tocd;
import org.eclipse.kura.core.configuration.util.CollectionsUtil;
import org.eclipse.kura.core.configuration.util.ComponentUtil;
import org.eclipse.kura.core.configuration.util.StringUtil;
import org.eclipse.kura.core.configuration.util.XmlUtil;
import org.eclipse.kura.crypto.CryptoService;
import org.eclipse.kura.system.SystemService;
import org.osgi.framework.Bundle;
import org.osgi.framework.BundleContext;
import org.osgi.framework.InvalidSyntaxException;
import org.osgi.framework.ServiceReference;
import org.osgi.service.cm.Configuration;
import org.osgi.service.cm.ConfigurationAdmin;
import org.osgi.service.cm.ConfigurationEvent;
import org.osgi.service.cm.ConfigurationListener;
import org.osgi.service.component.ComponentContext;
import org.osgi.service.component.ComponentException;
import org.osgi.service.metatype.AttributeDefinition;
import org.osgi.service.metatype.MetaTypeService;
import org.osgi.service.metatype.ObjectClassDefinition;
import org.osgi.util.tracker.BundleTracker;
import org.osgi.util.tracker.ServiceTracker;
import org.slf4j.Logger;
import org.slf4j.LoggerFactory;

/**
 * Implementation of ConfigurationService. 
 */
public class ConfigurationServiceImpl implements ConfigurationService, ConfigurationListener
{
	private static final Logger s_logger = LoggerFactory.getLogger(ConfigurationServiceImpl.class);

	private ComponentContext             m_ctx;
	private CloudConfigurationHandler    m_cloudHandler;
	private ServiceTracker<?,?>          m_serviceTracker;
	private BundleTracker<Bundle>        m_bundleTracker;

	@SuppressWarnings("unused")
	private MetaTypeService     m_metaTypeService;
	private ConfigurationAdmin  m_configurationAdmin;
	private SystemService 		m_systemService;
	@SuppressWarnings("unused")
	private CryptoService		m_cryptoService;

	// contains all the PIDs - both of regular and self components 
	private Set<String> m_allPids;

	// contains the self configuring components ONLY!
	private Set<String> m_selfConfigComponents;

	// contains the current configuration of regular components ONLY
	private Map<String,Tocd> m_ocds;

	// contains all pids which have been configured and for which we have not received the corresponding ConfigurationEvent yet
	private Set<String> m_pendingConfigurationPids;

	// ----------------------------------------------------------------
	//
	//   Dependencies
	//
	// ----------------------------------------------------------------

	public void setConfigurationAdmin(ConfigurationAdmin configAdmin) {
		this.m_configurationAdmin = configAdmin;
	}

	public void unsetConfigurationAdmin(ConfigurationAdmin configAdmin) {
		this.m_configurationAdmin = null;
	}

	public void setMetaTypeService(MetaTypeService metaTypeService) {
		this.m_metaTypeService = metaTypeService;
	}

	public void unsetMetaTypeService(MetaTypeService metaTypeService) {
		this.m_metaTypeService = null;
	}

	public void setSystemService(SystemService systemService) {
		this.m_systemService = systemService;
	}

	public void unsetSystemService(SystemService systemService) {
		this.m_systemService = null;
	}

	public void setCryptoService(CryptoService cryptoService) {
		this.m_cryptoService = cryptoService;
	}

	public void unsetCryptoService(CryptoService cryptoService) {
		this.m_cryptoService = null;
	}

	public ConfigurationServiceImpl()
	{
		m_allPids                  = new HashSet<String>();
		m_selfConfigComponents     = new HashSet<String>();
		m_pendingConfigurationPids = new HashSet<String>();
		m_ocds                     = new HashMap<String,Tocd>();
	}


	// ----------------------------------------------------------------
	//
	//   Activation APIs
	//
	// ----------------------------------------------------------------

	protected void activate(ComponentContext componentContext) throws InvalidSyntaxException 
	{
		s_logger.info("activate...");

		// save the bundle context
		m_ctx = componentContext;

		// 1. Register the ConfigurationListener to 
		// monitor Configuration updates
		m_ctx.getBundleContext().registerService(ConfigurationListener.class.getName(), this, null); 

		// 2. Load the latest snapshot and push it to ConfigurationAdmin
		try {
			loadLatestSnapshotInConfigAdmin();
		}
		catch (Exception e) {
			throw new ComponentException("Error loading latest snapshot", e);
		}


		//
		// start the trackers
		s_logger.info("Trackers being opened...");
		m_cloudHandler = new CloudConfigurationHandler(m_ctx.getBundleContext(), this, m_systemService);
		m_cloudHandler.open();

		m_serviceTracker = new ConfigurableComponentTracker(m_ctx.getBundleContext(), this);
		m_serviceTracker.open(true);

		m_bundleTracker = new ComponentMetaTypeBundleTracker(m_ctx.getBundleContext(),m_configurationAdmin, this);
		m_bundleTracker.open();
	}


	protected void deactivate(ComponentContext componentContext) 
	{
		s_logger.info("deactivate...");

		//
		// stop the trackers
		if (m_cloudHandler != null) {
			m_cloudHandler.close();
		}
		if (m_serviceTracker != null) {
			m_serviceTracker.close();
		}
		if (m_bundleTracker != null) {
			m_bundleTracker.close();
		}
	}


	// ----------------------------------------------------------------
	//
	//   ConfigurationListener
	//
	// ----------------------------------------------------------------

	@Override
	public synchronized void configurationEvent(ConfigurationEvent event) 
	{
		// Called every time a new service configuration is invoked
		// we need to take a new snapshot every time this happens
		String pid = event.getPid();		
		if (m_pendingConfigurationPids.contains(pid)) {

			// ignore the ConfigurationEvent for those PIDs whose 
			// configuration update was by the ConfigurationService itself
			m_pendingConfigurationPids.remove(pid);
			return;
		}
		try {
			if (m_allPids.contains(pid)) {			
				// Take a new snapshot
				s_logger.info("ConfigurationEvent for tracked ConfigurableComponent with pid: {}", pid);
				snapshot();
			}
		}
		catch (Exception e) { 
			s_logger.error("Error taking snapshot after ConfigurationEvent", e);
		}
	}


	// ----------------------------------------------------------------
	//
	//   Service APIs
	//
	// ----------------------------------------------------------------

	public boolean hasConfigurableComponent(String pid) {
		return m_allPids.contains(pid);
	}


	@Override
	public Set<String> getConfigurableComponentPids() {
		if (m_allPids.isEmpty()) {
			return Collections.emptySet();
		}
		return Collections.unmodifiableSet(m_allPids);
	}


	@Override
	public List<ComponentConfiguration> getComponentConfigurations()
			throws KuraException
			{
		List<ComponentConfiguration> configs = new ArrayList<ComponentConfiguration>();

		// assemble all the configurations we have
		// clone the list to avoid concurrent modifications
		List<String> allPids = new ArrayList<String>(m_allPids);
		ComponentConfiguration cc = null;
		for (String pid : allPids) { 
			try {
				cc = null;
				if (!m_selfConfigComponents.contains(pid)) {
					cc = getConfigurableComponentConfiguration(pid);
				}
				else {
					cc = getSelfConfiguringComponentConfiguration(pid);
				}
				if (cc != null) {
					configs.add(cc);
				}
			} 
			catch (Exception e) {
				s_logger.error("Error getting configuration for component "+pid, e);
				throw new KuraException(KuraErrorCode.CONFIGURATION_ERROR, e, "Error getting configuration for component "+pid);
			}
		}
		return configs;
			}


	@Override
	public ComponentConfiguration getComponentConfiguration(String pid) 
			throws KuraException
	{
		ComponentConfiguration cc = null;
		if (!m_selfConfigComponents.contains(pid)) {
			cc = getConfigurableComponentConfiguration(pid);
		}
		else {
			cc = getSelfConfiguringComponentConfiguration(pid);
		}
		return cc;
	}


	@Override
	public synchronized void updateConfiguration(String pidToUpdate, 
			Map<String,Object> propertiesToUpdate)
					throws KuraException
	{		
		// Update the component configuration
		boolean snapshotOnConfirmation = false;

		updateConfigurationInternal(pidToUpdate, propertiesToUpdate, snapshotOnConfirmation);

		// Build the current configuration
		ComponentConfiguration cc = null; 
		ComponentConfigurationImpl cci = null; 
		Map<String,Object> props = null;
		List<ComponentConfigurationImpl> configs = new ArrayList<ComponentConfigurationImpl>();

		// clone the list to avoid concurrent modifications
		List<String> allPids = new ArrayList<String>(m_allPids);
		for (String pid : allPids) {
			if(pid.equals(pidToUpdate)) {
				cci   = new ComponentConfigurationImpl(pid, null, propertiesToUpdate);
				configs.add((ComponentConfigurationImpl) cci);
			} else {
				if (!m_selfConfigComponents.contains(pid)) {
					cc = getConfigurableComponentConfiguration(pid);
				}
				else {
					cc = getSelfConfiguringComponentConfiguration(pid);
				}
				if (cc != null && cc.getPid() != null && cc.getPid().equals(pid)) {
					props = cc.getConfigurationProperties();
					cci   = new ComponentConfigurationImpl(pid, null, props);
					configs.add((ComponentConfigurationImpl) cci);
				}
			}
		}

		saveSnapshot(configs);
	}


	@Override
	public long snapshot() 
			throws KuraException
	{
		s_logger.info("Writing snapshot - Getting component configurations...");

		//
		// Build the current configuration
		ComponentConfiguration cc = null; 
		ComponentConfigurationImpl cci = null; 
		Map<String,Object> props = null;
		List<ComponentConfigurationImpl> configs = new ArrayList<ComponentConfigurationImpl>();

		// clone the list to avoid concurrent modifications
		List<String> allPids = new ArrayList<String>(m_allPids);
		for (String pid : allPids) {

			if (!m_selfConfigComponents.contains(pid)) {
				cc = getConfigurableComponentConfiguration(pid);
			}
			else {
				cc = getSelfConfiguringComponentConfiguration(pid);
			}
			if (cc != null && cc.getPid() != null && cc.getPid().equals(pid)) {
				props = cc.getConfigurationProperties();
				cci   = new ComponentConfigurationImpl(pid, null, props);
				configs.add((ComponentConfigurationImpl) cci);
			}
		}

		return saveSnapshot(configs);
	}



	@Override
	public long rollback() 
			throws KuraException
	{	
		// get the second-last most recent snapshot
		// and rollback to that one.
		Set<Long> ids = getSnapshots();
		if (ids.size() < 2) {
			throw new KuraException(KuraErrorCode.CONFIGURATION_SNAPSHOT_NOT_FOUND, null, "No Snapshot Available");
		}

		// rollback to the second last snapshot
		Long[] snapshots = ids.toArray( new Long[]{});
		Long   id = snapshots[ids.size()-2];

		rollback(id); 
		return id;
	}


	@Override
	public synchronized void rollback(long id) 
			throws KuraException
	{
		// load the snapshot we need to rollback to
		XmlComponentConfigurations xmlConfigs = loadSnapshot(id);

		List<ComponentConfigurationImpl> decryptedConfigs = new ArrayList<ComponentConfigurationImpl>();
		List<ComponentConfigurationImpl> configsToDecrypt = xmlConfigs.getConfigurations();
		for (ComponentConfigurationImpl config : configsToDecrypt) {
			if (config != null) {
				try {
					Map<String,Object> decryptedProperties= decryptPasswords(config);
					config.setProperties(decryptedProperties);
					decryptedConfigs.add(config);
				}
				catch (Throwable t) {
					s_logger.warn("Error during snapshot password decryption");
				}
			}
		}
		xmlConfigs.setConfigurations(decryptedConfigs);

		//
		// restore configuration
		s_logger.info("Rolling back to snapshot {}...", id);

		Set<String> snapshotPids = new HashSet<String>();
		boolean snapshotOnConfirmation = false;
		List<Throwable> causes = new ArrayList<Throwable>();
		List<ComponentConfigurationImpl> configs = xmlConfigs.getConfigurations();
		for (ComponentConfigurationImpl config : configs) {
			if (config != null) {
				try {
					updateConfigurationInternal(config.getPid(), 
							config.getConfigurationProperties(),
							snapshotOnConfirmation);
				}
				catch (Throwable t) {
					s_logger.warn("Error during rollback for component "+config.getPid(), t);
					causes.add(t);
				}
				// Track the pid of the component
				snapshotPids.add(config.getPid());
			}
		}

		// rollback to the default configuration for those configurable components
		// whose configuration is not present in the snapshot
		Set<String> pids = new HashSet<String>(m_allPids);
		pids.removeAll(m_selfConfigComponents);
		pids.removeAll(snapshotPids);

		for (String pid : pids) {
			s_logger.info("Rolling back to default configuration for component pid: '{}'", pid);
			Bundle bundle = m_ctx.getBundleContext().getServiceReference(pid).getBundle();
			try {
				OCD ocd = ComponentUtil.readObjectClassDefinition(bundle, pid);
				Map<String, Object> defaults = ComponentUtil.getDefaultProperties(ocd);
				updateConfigurationInternal(pid, defaults, snapshotOnConfirmation);
			} catch (Throwable t) {
				s_logger.warn("Error during rollback for component "+pid, t);
				causes.add(t);
			}
		}
		if (causes.size() > 0) {
			throw new KuraPartialSuccessException("Rollback", causes);
		}

		// Do not call snapshot() here because it gets the configurations of SelfConfiguringComponents
		// using SelfConfiguringComponent.getConfiguration() and the configuration returned
		// might be the old one not the one just loaded from the snapshot and updated through
		// the Configuration Admin. Instead just make a copy of the snapshot.
		saveSnapshot(configs);
	}



	@Override
	public Set<Long> getSnapshots() throws KuraException 
	{
		return getSnapshotsInternal();
	}


	public List<ComponentConfiguration> getSnapshot(long sid)
			throws KuraException
			{		
		XmlComponentConfigurations xmlConfigs = loadSnapshot(sid);
		List<ComponentConfigurationImpl> decryptedConfigs = new ArrayList<ComponentConfigurationImpl>();
		List<ComponentConfigurationImpl> configs = xmlConfigs.getConfigurations();
		for (ComponentConfigurationImpl config : configs) {
			if (config != null) {
				try {
					Map<String,Object> decryptedProperties= decryptPasswords(config);
					config.setProperties(decryptedProperties);
					decryptedConfigs.add(config);
				}
				catch (Throwable t) {
					s_logger.warn("Error during snapshot password decryption");
				}
			}
		}
		xmlConfigs.setConfigurations(decryptedConfigs);

		List<ComponentConfiguration> returnConfigs = new ArrayList<ComponentConfiguration>();
		if (xmlConfigs != null) {
			returnConfigs.addAll(xmlConfigs.getConfigurations());
		}

		return returnConfigs;
			}


	public synchronized void updateConfigurations(List<ComponentConfiguration> configsToUpdate)
			throws KuraException
	{	
		boolean snapshotOnConfirmation = false;
		List<Throwable> causes = new ArrayList<Throwable>();
		for (ComponentConfiguration config : configsToUpdate) {
			if (config != null) {
				try {
					updateConfigurationInternal(config.getPid(), 
							config.getConfigurationProperties(),
							snapshotOnConfirmation);
				}
				catch (KuraException e) {
					s_logger.warn("Error during updateConfigurations for component "+config.getPid(), e);
					causes.add(e);
				}
			}
		}

		// Build the current configuration
		ComponentConfiguration cc = null; 
		ComponentConfigurationImpl cci = null; 
		Map<String,Object> props = null;
		List<ComponentConfiguration> configs = new ArrayList<ComponentConfiguration>();

		// clone the list to avoid concurrent modifications
		List<String> allPids = new ArrayList<String>(m_allPids);
		for (String pid : allPids) {
			boolean isConfigToUpdate = false;
			for(ComponentConfiguration configToUpdate : configsToUpdate) {
				if(configToUpdate.getPid().equals(pid)) {
					//found a match
					isConfigToUpdate = true;
					configs.add(configToUpdate);
					break;
				}
			}

			if(!isConfigToUpdate) {
				if (!m_selfConfigComponents.contains(pid)) {
					cc = getConfigurableComponentConfiguration(pid);
				}
				else {
					cc = getSelfConfiguringComponentConfiguration(pid);
				}
				if (cc != null && cc.getPid() != null && cc.getPid().equals(pid)) {
					props = cc.getConfigurationProperties();
					cci   = new ComponentConfigurationImpl(pid, null, props);
					configs.add((ComponentConfigurationImpl) cci);
				}
			}
		}

		saveSnapshot(configs);

		if (causes.size() > 0) {
			throw new KuraPartialSuccessException("updateConfigurations", causes);
		}
	}


	// ----------------------------------------------------------------
	//
	//   Package APIs
	//
	// ----------------------------------------------------------------


	synchronized void registerComponentConfiguration(Bundle bundle, String pid)
			throws KuraException
	{
		if (!m_allPids.contains(pid)) {

			s_logger.info("Registration of ConfigurableComponent {} by {}...", pid, this);
			try {

				// register it
				m_allPids.add(pid);	

				// Get the ocd
				Tocd ocd = null;		
				try {
					ocd = ComponentUtil.readObjectClassDefinition(bundle, pid);
					if (ocd != null) {						
						s_logger.info("Registering {} with ocd: {} ...", pid, ocd);
						m_ocds.put(pid,  ocd);
					}
				}
				catch (Throwable t) {
					s_logger.error("Error reading ObjectClassDefinition for "+pid, t);
				}
				s_logger.info("Registration Completed for Component {}.", pid);				
			}
			catch (Exception e) {
				s_logger.error("Error initializing Component Configuration", e);
			}
		}
	}


	synchronized void registerSelfConfiguringComponent(String pid)
			throws KuraException
	{
		if (pid == null) {
			throw new KuraException(KuraErrorCode.CONFIGURATION_ERROR);
		}

		m_allPids.add(pid);
		m_selfConfigComponents.add(pid);
	}


	void unregisterComponentConfiguration(String pid)
	{
		if (pid == null) {
			return;
		}

		s_logger.debug("Removing component configuration for " + pid);
		m_allPids.remove(pid);
		m_ocds.remove(pid);
		m_selfConfigComponents.remove(pid);
	}

	void updateConfigurationInternal(String pid, 
			Map<String,Object> properties,
			boolean snapshotOnConfirmation)
					throws KuraException
	{
		s_logger.debug("Attempting update configuration for {}", pid);

		if (!m_allPids.contains(pid)) {
			s_logger.info("UpdatingConfiguration ignored as ConfigurableComponent {} is NOT tracked.", pid);
			return;
		}
		if (properties == null) {
			s_logger.info("UpdatingConfiguration ignored as properties for ConfigurableComponent {} are NULL.", pid);
			return;
		}

		Map<String, Object> mergedProperties = new HashMap<String, Object>(properties);

		// Try to get the OCD from the registered ConfigurableComponents
		OCD registerdOCD = m_ocds.get(pid);
		// Otherwise try to get it from the registered SelfConfiguringComponents
		// (whose OCD is not tracked in the m_ocds map - why?).
		if (registerdOCD == null) {
			ComponentConfiguration config = getSelfConfiguringComponentConfiguration(pid);
			if (config != null) {
				registerdOCD = config.getDefinition();
			}
		}

		if (registerdOCD != null) {
			boolean changed = mergeWithDefaults(registerdOCD, mergedProperties);
			if (changed) {
				s_logger.info("mergeWithDefaults returned "+changed);
			}
		}

		try {

			if (!m_selfConfigComponents.contains(pid)) {

				// load the ocd to do the validation
				BundleContext ctx = m_ctx.getBundleContext();
				ObjectClassDefinition ocd = null;
				ocd = ComponentUtil.getObjectClassDefinition(ctx, pid);

				// Validate the properties to be applied and set them
				validateProperties(pid, ocd, mergedProperties);
			}
			else {				
				// FIXME: validation of properties for self-configuring components 
			}		

			if (!snapshotOnConfirmation) {
				m_pendingConfigurationPids.add(pid);
			}
			else {
				s_logger.info("Snapshot on EventAdmin configuration will be taken for {}.", pid);
			}

			// Update the new properties
			// use ConfigurationAdmin to do the update
			Configuration config = m_configurationAdmin.getConfiguration(pid);
			config.update(CollectionsUtil.mapToDictionary(mergedProperties));

			s_logger.info("Updating Configuration of ConfigurableComponent {} ... Done.", pid);
		}
		catch (IOException e) {
			s_logger.error("Error updating Configuration of ConfigurableComponent "+pid, e);
			throw new KuraException(KuraErrorCode.CONFIGURATION_UPDATE, e, pid);
		}
	}



	XmlComponentConfigurations loadSnapshot(long id)
			throws KuraException, FactoryConfigurationError 
	{
		// Get the snapshot file to rollback to
		File fSnapshot = getSnapshotFile(id);
		if (!fSnapshot.exists()) {
			throw new KuraException(KuraErrorCode.CONFIGURATION_SNAPSHOT_NOT_FOUND, fSnapshot.getAbsolutePath());
		}

		// Unmarshall
		XmlComponentConfigurations xmlConfigs = null;

		try {
			FileReader  fr = new FileReader(fSnapshot);
			BufferedReader br = new BufferedReader(fr);
			String line="";
			String entireFile="";
			while ((line = br.readLine()) != null) {
				entireFile+= line;
			} // end while 
			String decryptedContent= m_cryptoService.decryptAes(entireFile);
			xmlConfigs = XmlUtil.unmarshal(decryptedContent, XmlComponentConfigurations.class);
		}
		catch (Exception e) {
			s_logger.info("Snapshot not encrypted, trying to load a not encrypted one");
			try {			
				FileReader fr = new FileReader(fSnapshot);
				xmlConfigs = XmlUtil.unmarshal(fr, XmlComponentConfigurations.class);
			}
			catch (Exception ex) {
				throw new KuraException(KuraErrorCode.INTERNAL_ERROR, ex);
			}
		}




		return xmlConfigs;
	}


	Map<String,Object> decryptPasswords(ComponentConfiguration config){
		Map<String,Object> configProperties= config.getConfigurationProperties();
		Map<String,Object> decryptedProperties= new HashMap<String, Object>();

		Iterator<String> keys = configProperties.keySet().iterator();
		while (keys.hasNext()) {
			String key = keys.next();
			Object value = configProperties.get(key);
			if (value instanceof Password) {
				try {
					Password decryptedPassword= new Password(m_cryptoService.decryptAes(value.toString()));
					decryptedProperties.put(key, decryptedPassword);
				} catch (Exception e) {
					// TODO Auto-generated catch block
					e.printStackTrace();
					decryptedProperties.put(key,value.toString());
				}
			}else{
				decryptedProperties.put(key, value);
			}
		}
		return decryptedProperties;
	}



	// ----------------------------------------------------------------
	//
	//   Private APIs
	//
	// ----------------------------------------------------------------


	private List<ComponentConfigurationImpl> encryptConfigs(List<? extends ComponentConfiguration> configs){
		List<ComponentConfigurationImpl> configImpls = new ArrayList<ComponentConfigurationImpl>();
		for (ComponentConfiguration config : configs) {
			if (config instanceof ComponentConfigurationImpl) {
				Map<String,Object> propertiesToUpdate= config.getConfigurationProperties();

				Map<String, Object> encryptedPropertiesToUpdate= new HashMap<String,Object>();
				Iterator<String> keys = propertiesToUpdate.keySet().iterator();
				while (keys.hasNext()) {
					String key = keys.next();
					Object value = propertiesToUpdate.get(key);
					if (value != null) {
						if (value instanceof Password) {
							try {
								encryptedPropertiesToUpdate.put(key, new Password(m_cryptoService.encryptAes(value.toString())));

							} catch (Exception e) {

							} 
						}
						else {
							encryptedPropertiesToUpdate.put(key, value);
						}
					}
				}
				((ComponentConfigurationImpl) config).setProperties(encryptedPropertiesToUpdate);
				configImpls.add((ComponentConfigurationImpl) config);
			}
		}
		return configImpls;
	}


	private boolean allSnapshotsUnencrypted() {
<<<<<<< HEAD
		s_logger.info("Verify if all snapshots are unencrypted.");
=======
>>>>>>> 4d15fff1
		try {
			Set<Long> snapshotIDs = getSnapshots();
			if (snapshotIDs == null || snapshotIDs.size() == 0) {
				return false;
			}
			Long[] snapshots = snapshotIDs.toArray( new Long[]{});

			for (Long snapshot : snapshots) {


				String configDir = getSnapshotsDirectory();
				StringBuilder sbSnapshot = new StringBuilder(configDir);
				sbSnapshot.append(File.separator)
				.append("snapshot_")
				.append(snapshot)
				.append(".xml");

				String snapshotName = sbSnapshot.toString();
				File fSnapshot = new File(snapshotName);
				if (!fSnapshot.exists()) {
					throw new KuraException(KuraErrorCode.CONFIGURATION_SNAPSHOT_NOT_FOUND, snapshot);
				}
				//
				// Unmarshall

				FileReader  fr = null;
				BufferedReader br = null;
				try {
					fr = new FileReader(fSnapshot);
					br = new BufferedReader(fr);
					String line="";
					String entireFile="";
					while ((line = br.readLine()) != null) {
						entireFile+= line;
					} // end while 
					String decryptedContent= m_cryptoService.decryptAes(entireFile);
					XmlUtil.unmarshal(decryptedContent, XmlComponentConfigurations.class);
					return false;
				}catch(Exception e){

				}finally{
					if(br != null){
						br.close();
					}
					if(fr != null){
						fr.close();
					}
				}
<<<<<<< HEAD
=======
			}
			return true;
		} catch (Exception e) {
			return false;
		}
	}

	private void encryptPlainSnapshots() throws Exception {
		Set<Long> snapshotIDs = getSnapshots();
		if (snapshotIDs == null || snapshotIDs.size() == 0) {
			return;
		}
		Long[] snapshots = snapshotIDs.toArray( new Long[]{});

		for (Long snapshot : snapshots) {
			String configDir = getSnapshotsDirectory();
			StringBuilder sbSnapshot = new StringBuilder(configDir);
			sbSnapshot.append(File.separator)
			.append("snapshot_")
			.append(snapshot)
			.append(".xml");

			String snapshotName = sbSnapshot.toString();
			File fSnapshot = new File(snapshotName);
			if (!fSnapshot.exists()) {
				throw new KuraException(KuraErrorCode.CONFIGURATION_SNAPSHOT_NOT_FOUND, snapshot);
			}
			//
			// Unmarshall

			FileReader fr = null;
			XmlComponentConfigurations xmlConfigs= null;
			try {

				fr = new FileReader(fSnapshot);
				xmlConfigs = XmlUtil.unmarshal(fr, XmlComponentConfigurations.class);
			}finally{
				if(fr != null){
					fr.close();
				}
			}

			FileOutputStream fos = null;
			OutputStreamWriter osw = null;
			try{	
				fos = new FileOutputStream(fSnapshot);
				osw = new OutputStreamWriter(fos, "UTF-8");
				String xmlResult= XmlUtil.marshal(xmlConfigs);
				String encryptedXML= m_cryptoService.encryptAes(xmlResult);
				osw.append(encryptedXML);
				osw.flush();
				fos.flush();
				fos.getFD().sync();

			}finally{
				if(osw != null){
					osw.close();
				}
				if(fos != null){
					fos.close();
				}
>>>>>>> 4d15fff1
			}
			return true;
		} catch (Exception e) {
			return false;
		}
	}

<<<<<<< HEAD
	private void encryptPlainSnapshots() throws Exception {
		s_logger.info("Encrypting unencrypted snapshots.");
		Set<Long> snapshotIDs = getSnapshots();
		if (snapshotIDs == null || snapshotIDs.size() == 0) {
			return;
		}
		Long[] snapshots = snapshotIDs.toArray( new Long[]{});

		for (Long snapshot : snapshots) {
			String configDir = getSnapshotsDirectory();
			StringBuilder sbSnapshot = new StringBuilder(configDir);
			sbSnapshot.append(File.separator)
			.append("snapshot_")
			.append(snapshot)
			.append(".xml");

			String snapshotName = sbSnapshot.toString();
			File fSnapshot = new File(snapshotName);
			if (!fSnapshot.exists()) {
				throw new KuraException(KuraErrorCode.CONFIGURATION_SNAPSHOT_NOT_FOUND, snapshot);
			}
			//
			// Unmarshall

			FileReader fr = null;
			XmlComponentConfigurations xmlConfigs= null;
			try {

				fr = new FileReader(fSnapshot);
				xmlConfigs = XmlUtil.unmarshal(fr, XmlComponentConfigurations.class);
			}finally{
				if(fr != null){
					fr.close();
				}
			}
			
			List<ComponentConfigurationImpl> configs = xmlConfigs.getConfigurations();
			List<ComponentConfigurationImpl> configImpls = encryptConfigs(configs);
			XmlComponentConfigurations conf = new XmlComponentConfigurations();
			conf.setConfigurations(configImpls);

			FileOutputStream fos = null;
			OutputStreamWriter osw = null;
			try{	
				fos = new FileOutputStream(fSnapshot);
				osw = new OutputStreamWriter(fos, "UTF-8");
				String xmlResult= XmlUtil.marshal(conf);
				String encryptedXML= m_cryptoService.encryptAes(xmlResult);
				osw.append(encryptedXML);
				osw.flush();
				fos.flush();
				fos.getFD().sync();

			}finally{
				if(osw != null){
					osw.close();
				}
				if(fos != null){
					fos.close();
				}
			}
		}
	}

=======
>>>>>>> 4d15fff1

	private synchronized long saveSnapshot(List<? extends ComponentConfiguration> configs)
			throws KuraException 
	{
		List<ComponentConfigurationImpl> configImpls = encryptConfigs(configs);

		//
		// Build the XML structure
		XmlComponentConfigurations conf = new XmlComponentConfigurations();
		conf.setConfigurations(configImpls);

		//
		// Write it to disk: marshall
		long sid = (new Date()).getTime();

		//
		// Do not save the snapshot in the past
		Set<Long> snapshotIDs = getSnapshots();
		if (snapshotIDs != null && snapshotIDs.size() > 0) {
			Long[] snapshots = snapshotIDs.toArray( new Long[]{});
			Long   lastestID = snapshots[snapshotIDs.size()-1];

			if (lastestID != null && sid <= lastestID) {
				s_logger.warn("Snapshot ID: {} is in the past. Adjusting ID to: {} + 1", sid, lastestID);
				sid = lastestID + 1;
			}
		}

		File fSnapshot = getSnapshotFile(sid);
		s_logger.info("Writing snapshot - Saving {}...", fSnapshot.getAbsolutePath());
		try {

			FileOutputStream fos = new FileOutputStream(fSnapshot);
			OutputStreamWriter osw = new OutputStreamWriter(fos, "UTF-8");
			String xmlResult= XmlUtil.marshal(conf);
			String encryptedXML= m_cryptoService.encryptAes(xmlResult);
			osw.append(encryptedXML);
			osw.flush();
			fos.flush();
			fos.getFD().sync();
			osw.close();
			fos.close();
		}
		catch (Throwable t) {
			throw new KuraException(KuraErrorCode.INTERNAL_ERROR, t);
		}
		s_logger.info("Writing snapshot - Saving {}... Done.", fSnapshot.getAbsolutePath());

		//
		// Garbage Collector for number of Snapshots Saved
		garbageCollectionOldSnapshots();
		return sid;
	}


	private ComponentConfiguration getConfigurableComponentConfiguration(String pid)
	{
		ComponentConfiguration cc = null;
		try {

			Tocd ocd = m_ocds.get(pid);

			Configuration cfg = m_configurationAdmin.getConfiguration(pid);
			Map<String,Object> props = CollectionsUtil.dictionaryToMap(cfg.getProperties(), ocd);
			Map<String,Object> decryptedProperties= new HashMap<String, Object>();

			Iterator<String> keys = props.keySet().iterator();
			while (keys.hasNext()) {
				String key = keys.next();
				Object value = props.get(key);
				if (value != null) {
					if (value instanceof Password) {
						try{
							Password decryptedPassword= new Password(m_cryptoService.decryptAes(value.toString()));
							decryptedProperties.put(key, decryptedPassword);
						}catch(Exception e){
							decryptedProperties.put(key, value);
						}
					}
					else {
						decryptedProperties.put(key, value);
					}
				}
			}

			cc = new ComponentConfigurationImpl(pid, ocd, decryptedProperties); //props
		}
		catch (Exception e) {
			s_logger.error("Error getting Configuration for component: "+pid+". Ignoring it.", e);
		}
		return cc;
	}


	private ComponentConfiguration getSelfConfiguringComponentConfiguration(String pid)
	{
		ComponentConfiguration cc = null;
		ServiceReference<?> ref = m_ctx.getBundleContext().getServiceReference(pid);
		if (ref != null) {
			Object obj = m_ctx.getBundleContext().getService(ref);
			try {
				if (obj instanceof SelfConfiguringComponent) {
					SelfConfiguringComponent selfConfigComp = null;
					selfConfigComp = (SelfConfiguringComponent) obj;
					try {

						cc = selfConfigComp.getConfiguration();
						if (cc.getPid() == null || !cc.getPid().equals(pid)) {
							s_logger.error("Invalid pid for returned Configuration of SelfConfiguringComponent with pid: "+pid+". Ignoring it.");
							cc = null; // do not return the invalid configuration
							return cc;
						}

						OCD ocd = cc.getDefinition();
						if (ocd != null) {
							List<AD> ads = ocd.getAD();

							if (ads != null) {
								for (AD ad : ads) {
									String adId = ad.getId();
									String adType = ad.getType().value();

									if (adId == null) {
										s_logger.error("null required id for AD for returned Configuration of SelfConfiguringComponent with pid: {}", pid);
										cc = null;
										return cc;  // do not return the invalid configuration										
									}
									if (adType == null) {
										s_logger.error("null required type for AD id: {} for returned Configuration of SelfConfiguringComponent with pid: {}", adId, pid);
										cc = null;
										return cc;  // do not return the invalid configuration
									}

									Map<String, Object> props = cc.getConfigurationProperties();
									if (props != null) {
										for (String propName : props.keySet()) {
											if (propName.equals(adId)) {
												Object value = props.get(propName);
												if (value != null) {
													String propType = value.getClass().getSimpleName();
													try {
														s_logger.debug("pid: {}, property name: {}, type: {}, value: {}", new Object[] {pid, propName, propType, value});
														Scalar.fromValue(propType);
														if (!propType.equals(adType)) {
															s_logger.error("Type: {} for property named: {} does not match the AD type: {} for returned Configuration of SelfConfiguringComponent with pid: {}",
																	new Object[] {propType, propName, adType, pid});
															cc = null;
															return cc;  // do not return the invalid configuration															
														}
													} catch (IllegalArgumentException e) {
														s_logger.error("Invalid class: {} for property named: {} for returned Configuration of SelfConfiguringComponent with pid: " + pid, propType, propName);
														cc = null;
														return cc;  // do not return the invalid configuration
													}
												}
											}
										}
									}
								}
							}
						}						
					} 
					catch (KuraException e) {
						s_logger.error("Error getting Configuration for component: "+pid+". Ignoring it.", e);
					}
				}
				else {
					s_logger.error("Component "+obj+" is not a SelfConfiguringComponent. Ignoring it.");			
				}
			}
			finally {
				m_ctx.getBundleContext().ungetService(ref);
			}
		}
		return cc;
	}


	private TreeSet<Long> getSnapshotsInternal() 
	{
		// keeps the list of snapshots ordered
		TreeSet<Long> ids = new TreeSet<Long>();		
		String configDir = getSnapshotsDirectory();
		if(configDir != null) {
			File  fConfigDir = new File(configDir);
			File[] files = fConfigDir.listFiles();
			if (files != null) {

				Pattern p = Pattern.compile("snapshot_([0-9]+)\\.xml");
				for (File file : files) {
					Matcher m = p.matcher(file.getName());
					if (m.matches()) {
						ids.add(Long.parseLong(m.group(1)));
					}
				}
			}
		}
		return ids;
	}


	String getSnapshotsDirectory() 
	{
		String configDirs = m_systemService.getKuraSnapshotsDirectory();
		return configDirs;
	}


	private File getSnapshotFile(long id) 
	{
		String configDir = getSnapshotsDirectory();
		StringBuilder sbSnapshot = new StringBuilder(configDir);
		sbSnapshot.append(File.separator)
		.append("snapshot_")
		.append(id)
		.append(".xml");

		String snapshot = sbSnapshot.toString();		
		return new File(snapshot);
	}


	private void garbageCollectionOldSnapshots()
	{
		// get the current snapshots and compared with the maximum number we need to keep 
		TreeSet<Long> sids = getSnapshotsInternal();

		int currCount = sids.size(); 
		int maxCount  = m_systemService.getKuraSnapshotsCount();
		while (currCount > maxCount) {

			// preserve snapshot ID 0 as this will be considered the seeding one.
			long sid = sids.pollFirst();			
			if (sid != 0) {
				File fSnapshot = getSnapshotFile(sid);
				if (fSnapshot.exists()) {
					s_logger.info("Snapshots Garbage Collector. Deleting {}", fSnapshot.getAbsolutePath());
					fSnapshot.delete();
					currCount--;
				}
			}
		}
	}


	private void loadLatestSnapshotInConfigAdmin() 
			throws KuraException 
	{
		//
		// Get the latest snapshot file to use as initialization
		Set<Long> snapshotIDs = getSnapshots();
		if (snapshotIDs == null || snapshotIDs.size() == 0) {
			return;
		}

		Long[] snapshots = snapshotIDs.toArray( new Long[]{});
		Long   lastestID = snapshots[snapshotIDs.size()-1];
		String configDir = getSnapshotsDirectory();
		StringBuilder sbSnapshot = new StringBuilder(configDir);
		sbSnapshot.append(File.separator)
		.append("snapshot_")
		.append(lastestID)
		.append(".xml");

		String snapshot = sbSnapshot.toString();
		File fSnapshot = new File(snapshot);
		if (!fSnapshot.exists()) {
			throw new KuraException(KuraErrorCode.CONFIGURATION_SNAPSHOT_NOT_FOUND, snapshot);
		}

		//
		// Unmarshall
		s_logger.info("Loading init configurations from: {}...", snapshot);
		XmlComponentConfigurations xmlConfigs = null;

		try {
			FileReader  fr = new FileReader(fSnapshot);
			BufferedReader br = new BufferedReader(fr);
			String line="";
			String entireFile="";
			while ((line = br.readLine()) != null) {
				entireFile+= line;
			} // end while 
			String decryptedContent= m_cryptoService.decryptAes(entireFile);
			xmlConfigs = XmlUtil.unmarshal(decryptedContent, XmlComponentConfigurations.class);

			br.close();
			fr.close();
		}
		catch (Exception e) {
			s_logger.info("Snapshot not encrypted, trying to load a not encrypted one");
<<<<<<< HEAD
			FileReader fr = null;
			try {				
				if(allSnapshotsUnencrypted()){
					s_logger.info("All snapshots unencrypted.");
					fr = new FileReader(fSnapshot);
					xmlConfigs = XmlUtil.unmarshal(fr, XmlComponentConfigurations.class);
					encryptPlainSnapshots();
=======
			try {				
				if(allSnapshotsUnencrypted()){
					FileReader fr = new FileReader(fSnapshot);
					xmlConfigs = XmlUtil.unmarshal(fr, XmlComponentConfigurations.class);
					encryptPlainSnapshots();
					fr.close();
>>>>>>> 4d15fff1
				}
			}
			catch (Exception ex) {
				throw new KuraException(KuraErrorCode.INTERNAL_ERROR, e);
			}finally{
				if(fr != null){
					try {
						fr.close();
					} catch (IOException e1) {
					}
				}
			}
		}

		//
		// save away initial configuration
		List<ComponentConfigurationImpl> configs = xmlConfigs.getConfigurations();
		for (ComponentConfigurationImpl config : configs) {
			if (config != null) {				
				Configuration cfg;
				try {
					s_logger.debug("Pushing config to config admin: {}", config.getPid());

					// push it to the ConfigAdmin
					cfg = m_configurationAdmin.getConfiguration(config.getPid());
					cfg.update(CollectionsUtil.mapToDictionary(config.getConfigurationProperties()));

					// track it as a pending Configuration
					// for which we are expecting a confirmation
					m_pendingConfigurationPids.add(config.getPid());
				} 
				catch (IOException e) {
					s_logger.warn("Error seeding initial properties to ConfigAdmin for service: "+config.getPid(), e);
				}
			}
		}
	}


	private void validateProperties(String pid,
			ObjectClassDefinition ocd,
			Map<String, Object> updatedProps) 
					throws KuraException 
	{
		if (ocd != null) {

			// build a map of all the attribute definitions
			Map<String,AttributeDefinition> attrDefs = new HashMap<String,AttributeDefinition>();				
			AttributeDefinition[] defs = ocd.getAttributeDefinitions(ObjectClassDefinition.ALL);
			for (AttributeDefinition def : defs) {
				attrDefs.put(def.getID(), def);					
			}

			// loop over the proposed property values
			// and validate them against the definition
			Iterator<String> keys = updatedProps.keySet().iterator();
			while (keys.hasNext()) {

				String key = keys.next();
				AttributeDefinition attrDef = attrDefs.get(key);

				// is attribute undefined?
				if (attrDef == null) {
					// we do not have an attribute descriptor to the validation against
					// As OSGI insert attributes at runtime like service.pid, component.name,
					// for the attribute for which we do not have a definition, 
					// just accept them.
					continue;
				}

				// validate the attribute value
				Object objectValue = updatedProps.get(key);
				String stringValue = StringUtil.valueToString(objectValue);
				if (stringValue != null) {
					String result = attrDef.validate(stringValue);
					if (result != null && !result.isEmpty()) {
						throw new KuraException(KuraErrorCode.CONFIGURATION_ATTRIBUTE_INVALID, attrDef.getID()+": "+result);					
					}
				}
			}

			// make sure all required properties are set
			OCD ocdFull = m_ocds.get(pid);
			if (ocdFull != null) {
				for (AD attrDef : ocdFull.getAD()) {					
					// to the required attributes make sure a value is defined.
					if (attrDef.isRequired()) {						
						if (updatedProps.get(attrDef.getId()) == null) {	
							// if the default one is not defined, throw exception.							
							throw new KuraException(KuraErrorCode.CONFIGURATION_REQUIRED_ATTRIBUTE_MISSING, attrDef.getId());
						}
					}
				}
			}
		}
	}

	boolean mergeWithDefaults(OCD ocd, Map<String,Object> properties) 
			throws KuraException
	{
		boolean changed = false;
		Set<String> keys = properties.keySet();

		Map<String, Object> defaults = ComponentUtil.getDefaultProperties(ocd);		
		Set<String> defaultsKeys = defaults.keySet();
		defaultsKeys.removeAll(keys);
		if (!defaultsKeys.isEmpty()) {

			changed = true;
			s_logger.info("Merging configuration for pid: {}", ocd.getId());
			for (String key : defaultsKeys) {

				Object value = defaults.get(key);
				properties.put(key, value);			    
				s_logger.debug("Merged configuration properties with property with name: {} and default value {}", key, value);
			}
		}		
		return changed;
	}
}<|MERGE_RESOLUTION|>--- conflicted
+++ resolved
@@ -820,10 +820,6 @@
 
 
 	private boolean allSnapshotsUnencrypted() {
-<<<<<<< HEAD
-		s_logger.info("Verify if all snapshots are unencrypted.");
-=======
->>>>>>> 4d15fff1
 		try {
 			Set<Long> snapshotIDs = getSnapshots();
 			if (snapshotIDs == null || snapshotIDs.size() == 0) {
@@ -872,8 +868,6 @@
 						fr.close();
 					}
 				}
-<<<<<<< HEAD
-=======
 			}
 			return true;
 		} catch (Exception e) {
@@ -915,71 +909,6 @@
 					fr.close();
 				}
 			}
-
-			FileOutputStream fos = null;
-			OutputStreamWriter osw = null;
-			try{	
-				fos = new FileOutputStream(fSnapshot);
-				osw = new OutputStreamWriter(fos, "UTF-8");
-				String xmlResult= XmlUtil.marshal(xmlConfigs);
-				String encryptedXML= m_cryptoService.encryptAes(xmlResult);
-				osw.append(encryptedXML);
-				osw.flush();
-				fos.flush();
-				fos.getFD().sync();
-
-			}finally{
-				if(osw != null){
-					osw.close();
-				}
-				if(fos != null){
-					fos.close();
-				}
->>>>>>> 4d15fff1
-			}
-			return true;
-		} catch (Exception e) {
-			return false;
-		}
-	}
-
-<<<<<<< HEAD
-	private void encryptPlainSnapshots() throws Exception {
-		s_logger.info("Encrypting unencrypted snapshots.");
-		Set<Long> snapshotIDs = getSnapshots();
-		if (snapshotIDs == null || snapshotIDs.size() == 0) {
-			return;
-		}
-		Long[] snapshots = snapshotIDs.toArray( new Long[]{});
-
-		for (Long snapshot : snapshots) {
-			String configDir = getSnapshotsDirectory();
-			StringBuilder sbSnapshot = new StringBuilder(configDir);
-			sbSnapshot.append(File.separator)
-			.append("snapshot_")
-			.append(snapshot)
-			.append(".xml");
-
-			String snapshotName = sbSnapshot.toString();
-			File fSnapshot = new File(snapshotName);
-			if (!fSnapshot.exists()) {
-				throw new KuraException(KuraErrorCode.CONFIGURATION_SNAPSHOT_NOT_FOUND, snapshot);
-			}
-			//
-			// Unmarshall
-
-			FileReader fr = null;
-			XmlComponentConfigurations xmlConfigs= null;
-			try {
-
-				fr = new FileReader(fSnapshot);
-				xmlConfigs = XmlUtil.unmarshal(fr, XmlComponentConfigurations.class);
-			}finally{
-				if(fr != null){
-					fr.close();
-				}
-			}
-			
 			List<ComponentConfigurationImpl> configs = xmlConfigs.getConfigurations();
 			List<ComponentConfigurationImpl> configImpls = encryptConfigs(configs);
 			XmlComponentConfigurations conf = new XmlComponentConfigurations();
@@ -1008,8 +937,6 @@
 		}
 	}
 
-=======
->>>>>>> 4d15fff1
 
 	private synchronized long saveSnapshot(List<? extends ComponentConfiguration> configs)
 			throws KuraException 
@@ -1301,22 +1228,12 @@
 		}
 		catch (Exception e) {
 			s_logger.info("Snapshot not encrypted, trying to load a not encrypted one");
-<<<<<<< HEAD
 			FileReader fr = null;
 			try {				
 				if(allSnapshotsUnencrypted()){
-					s_logger.info("All snapshots unencrypted.");
 					fr = new FileReader(fSnapshot);
 					xmlConfigs = XmlUtil.unmarshal(fr, XmlComponentConfigurations.class);
 					encryptPlainSnapshots();
-=======
-			try {				
-				if(allSnapshotsUnencrypted()){
-					FileReader fr = new FileReader(fSnapshot);
-					xmlConfigs = XmlUtil.unmarshal(fr, XmlComponentConfigurations.class);
-					encryptPlainSnapshots();
-					fr.close();
->>>>>>> 4d15fff1
 				}
 			}
 			catch (Exception ex) {
