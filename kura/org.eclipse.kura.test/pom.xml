<?xml version="1.0" encoding="UTF-8"?>
<!--

    Copyright (c) 2011, 2014 Eurotech and/or its affiliates

     All rights reserved. This program and the accompanying materials
     are made available under the terms of the Eclipse Public License v1.0
     which accompanies this distribution, and is available at
     http://www.eclipse.org/legal/epl-v10.html

    Contributors:
      Eurotech

-->
<project xmlns="http://maven.apache.org/POM/4.0.0" xmlns:xsi="http://www.w3.org/2001/XMLSchema-instance"
	xsi:schemaLocation="http://maven.apache.org/POM/4.0.0 http://maven.apache.org/xsd/maven-4.0.0.xsd">
	<modelVersion>4.0.0</modelVersion>

	<parent>
		<groupId>org.eclipse.kura</groupId>
		<artifactId>kura</artifactId>
<<<<<<< HEAD
		<version>0.7.1</version>
=======
		<version>1.0.0</version>
>>>>>>> 60e71961
		<relativePath>../manifest_pom.xml</relativePath>
	</parent>

	<artifactId>org.eclipse.kura.test</artifactId>
	<packaging>eclipse-plugin</packaging>

	<properties>
		<kura.basedir>${project.basedir}/..</kura.basedir>
	</properties>

        <build>
                <plugins>
                        <plugin>
                                <groupId>org.eclipse.tycho</groupId>
                                <artifactId>tycho-packaging-plugin</artifactId>
                                <version>${tycho-version}</version>
                                <configuration>
                                        <format>'${kura.build.version}'</format>
                                </configuration>
                                <executions>
                                        <execution>
                                                <phase>package</phase>
                                                <id>package-plugin</id>
                                                <goals>
                                                        <goal>package-plugin</goal>
                                                </goals>
                                                <configuration>
                                                        <finalName>${project.artifactId}_${project.version}.v${kura.build.version}</finalName>
                                                </configuration>
                                        </execution>
                                </executions>
                        </plugin>
                </plugins>
                <pluginManagement>
                	<plugins>
                		<!--This plugin's configuration is used to store Eclipse m2e settings only. It has no influence on the Maven build itself.-->
                		<plugin>
                			<groupId>org.eclipse.m2e</groupId>
                			<artifactId>lifecycle-mapping</artifactId>
                			<version>1.0.0</version>
                			<configuration>
                				<lifecycleMappingMetadata>
                					<pluginExecutions>
                						<pluginExecution>
                							<pluginExecutionFilter>
                								<groupId>
                									org.eclipse.tycho
                								</groupId>
                								<artifactId>
                									tycho-compiler-plugin
                								</artifactId>
                								<versionRange>
                									[0.20.0,)
                								</versionRange>
                								<goals>
                									<goal>compile</goal>
                								</goals>
                							</pluginExecutionFilter>
                							<action>
                								<ignore></ignore>
                							</action>
                						</pluginExecution>
                						<pluginExecution>
                							<pluginExecutionFilter>
                								<groupId>
                									org.eclipse.tycho
                								</groupId>
                								<artifactId>
                									tycho-packaging-plugin
                								</artifactId>
                								<versionRange>
                									[0.20.0,)
                								</versionRange>
                								<goals>
                									<goal>
                										validate-id
                									</goal>
                									<goal>
                										validate-version
                									</goal>
                									<goal>
                										build-qualifier
                									</goal>
                								</goals>
                							</pluginExecutionFilter>
                							<action>
                								<ignore></ignore>
                							</action>
                						</pluginExecution>
                					</pluginExecutions>
                				</lifecycleMappingMetadata>
                			</configuration>
                		</plugin>
                	</plugins>
                </pluginManagement>
        </build>
</project>
<|MERGE_RESOLUTION|>--- conflicted
+++ resolved
@@ -19,11 +19,7 @@
 	<parent>
 		<groupId>org.eclipse.kura</groupId>
 		<artifactId>kura</artifactId>
-<<<<<<< HEAD
-		<version>0.7.1</version>
-=======
 		<version>1.0.0</version>
->>>>>>> 60e71961
 		<relativePath>../manifest_pom.xml</relativePath>
 	</parent>
 
