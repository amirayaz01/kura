package org.eclipse.kura.linux.bluetooth.le.beacon;

import java.io.IOException;
import java.io.InputStream;

import org.apache.commons.io.IOUtils;

/**
 * Parses a btsnoop stream into btsnoop records
 */
public class BTSnoopParser {
<<<<<<< HEAD
	
	private InputStream is;
	private boolean gotHeader = false;
	
	public BTSnoopParser() {
	}
	
	public void setInputStream(InputStream is) {
		this.is = is;
	}
	
	@SuppressWarnings("unused")
	public byte[] readRecord() throws IOException {
		if(!gotHeader) {
			// Read past the 16-byte header
			IOUtils.readFully(is, new byte[16]);
			gotHeader = true;
		}
		
		// btsnoop record header
		int originalLength = readInt();
		int includedLength = readInt();
		int packetFlags = readInt();
		int cumulativeDrops = readInt();
		int timestampHigh = readInt();
		int timestampLow = readInt();
		byte[] packetData = new byte[includedLength];
		
		// bluetooth record
		IOUtils.readFully(is, packetData);
		
		return packetData;
	}
	
	
	private int readInt() throws IOException {

		byte[] intBytes = new byte[4];
		
		IOUtils.readFully(is, intBytes);
		
		return intBytes[0] << 24 |
				intBytes[1] << 16 |
				intBytes[2] << 8 |
				intBytes[3];
	}
=======

    private InputStream is;
    private boolean gotHeader = false;

    public BTSnoopParser() {
    }

    public void setInputStream(InputStream is) {
        this.is = is;
    }

    public byte[] readRecord() throws IOException {
        if (!this.gotHeader) {
            // Read past the 16-byte header
            IOUtils.readFully(this.is, new byte[16]);
            this.gotHeader = true;
        }

        readInt();
        int includedLength = readInt();
        readInt();
        readInt();
        readInt();
        readInt();
        byte[] packetData = new byte[includedLength];

        // bluetooth record
        IOUtils.readFully(this.is, packetData);

        return packetData;
    }

    private int readInt() throws IOException {

        byte[] intBytes = new byte[4];

        IOUtils.readFully(this.is, intBytes);

        return intBytes[0] << 24 | intBytes[1] << 16 | intBytes[2] << 8 | intBytes[3];
    }
>>>>>>> e3f74823
}<|MERGE_RESOLUTION|>--- conflicted
+++ resolved
@@ -9,54 +9,6 @@
  * Parses a btsnoop stream into btsnoop records
  */
 public class BTSnoopParser {
-<<<<<<< HEAD
-	
-	private InputStream is;
-	private boolean gotHeader = false;
-	
-	public BTSnoopParser() {
-	}
-	
-	public void setInputStream(InputStream is) {
-		this.is = is;
-	}
-	
-	@SuppressWarnings("unused")
-	public byte[] readRecord() throws IOException {
-		if(!gotHeader) {
-			// Read past the 16-byte header
-			IOUtils.readFully(is, new byte[16]);
-			gotHeader = true;
-		}
-		
-		// btsnoop record header
-		int originalLength = readInt();
-		int includedLength = readInt();
-		int packetFlags = readInt();
-		int cumulativeDrops = readInt();
-		int timestampHigh = readInt();
-		int timestampLow = readInt();
-		byte[] packetData = new byte[includedLength];
-		
-		// bluetooth record
-		IOUtils.readFully(is, packetData);
-		
-		return packetData;
-	}
-	
-	
-	private int readInt() throws IOException {
-
-		byte[] intBytes = new byte[4];
-		
-		IOUtils.readFully(is, intBytes);
-		
-		return intBytes[0] << 24 |
-				intBytes[1] << 16 |
-				intBytes[2] << 8 |
-				intBytes[3];
-	}
-=======
 
     private InputStream is;
     private boolean gotHeader = false;
@@ -97,5 +49,4 @@
 
         return intBytes[0] << 24 | intBytes[1] << 16 | intBytes[2] << 8 | intBytes[3];
     }
->>>>>>> e3f74823
 }