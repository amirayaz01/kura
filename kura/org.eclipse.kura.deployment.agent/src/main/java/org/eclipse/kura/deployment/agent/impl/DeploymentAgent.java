/*******************************************************************************
 * Copyright (c) 2011, 2016 Eurotech and others
 *
 * All rights reserved. This program and the accompanying materials
 * are made available under the terms of the Eclipse Public License v1.0
 * which accompanies this distribution, and is available at
 * http://www.eclipse.org/legal/epl-v10.html
 *
 * Contributors:
 *     Eurotech
 *     Red Hat Inc - Clean up kura properties handling
 *******************************************************************************/
package org.eclipse.kura.deployment.agent.impl;

import java.io.BufferedReader;
import java.io.File;
import java.io.FileInputStream;
import java.io.FileOutputStream;
import java.io.FileReader;
import java.io.IOException;
import java.io.InputStream;
import java.net.URISyntaxException;
import java.net.URL;
import java.util.HashMap;
import java.util.Map;
import java.util.Properties;
import java.util.Queue;
import java.util.Set;
import java.util.concurrent.ConcurrentLinkedQueue;
import java.util.concurrent.ExecutorService;
import java.util.concurrent.Executors;
import java.util.concurrent.Future;
import java.util.concurrent.TimeUnit;

import org.apache.commons.io.FileUtils;
import org.eclipse.kura.deployment.agent.DeploymentAgentService;
import org.eclipse.kura.system.SystemService;
import org.osgi.framework.Version;
import org.osgi.service.component.ComponentContext;
import org.osgi.service.component.ComponentException;
import org.osgi.service.deploymentadmin.DeploymentAdmin;
import org.osgi.service.deploymentadmin.DeploymentException;
import org.osgi.service.deploymentadmin.DeploymentPackage;
import org.osgi.service.event.Event;
import org.osgi.service.event.EventAdmin;
import org.osgi.service.event.EventProperties;
import org.slf4j.Logger;
import org.slf4j.LoggerFactory;

/**
 * @author cdealti
 *
 *         The bundles installed from deployment packages are managed by the deployment admin itself.
 *         Once installed they are persisted in the persistent storage area provided by the framework.
 *         The persistent storage area is wiped up if the framework is stated with the '-clean' option.
 *         The way deployment packages and their bundles are stored in the persistence storage area
 *         is implementation dependent and we should not rely on that.
 *
 *         In order to be able to reinstall deployment packages across reboots of the framework with
 *         the '-clean' option set, we need to store the deployment package files (.dp) in a different
 *         persistent location.
 *
 *         Limitations:
 *         We should also keep the entire installation history. This is needed because deployment
 *         packages can be partially upgraded through 'fix packages' and these must be reinstalled in the
 *         right order.
 *         We DO NOT support this yet. We assume that for every installed deployment package
 *         there is a single deployment package file (.dp) that needs to be reinstalled.
 */
public class DeploymentAgent implements DeploymentAgentService {

    private static Logger s_logger = LoggerFactory.getLogger(DeploymentAgent.class);

    private static final String DPA_CONF_PATH_PROPNAME = "dpa.configuration";
<<<<<<< HEAD
=======
    private static final String KURA_CONF_URL_PROPNAME = SystemService.KURA_CONFIG;
>>>>>>> db0c56a8
    private static final String PACKAGES_PATH_PROPNAME = "kura.packages";

    private static final String CONN_TIMEOUT_PROPNAME = "dpa.connection.timeout";
    private static final String READ_TIMEOUT_PROPNAME = "dpa.read.timeout";

    private final static long THREAD_TERMINATION_TOUT = 1; // in seconds

    private static Future<?> s_installerTask;
    private static Future<?> s_uninstallerTask;

    private DeploymentAdmin m_deploymentAdmin;
    private EventAdmin m_eventAdmin;
<<<<<<< HEAD
    private SystemService m_systemService;
=======
>>>>>>> db0c56a8

    private Queue<String> m_instPackageUrls;
    private Queue<String> m_uninstPackageNames;

    private ExecutorService m_installerExecutor;
    private ExecutorService m_uninstallerExecutor;

    private String m_dpaConfPath;
    private String m_packagesPath;

    private Properties m_deployedPackages;

    private int m_connTimeout;
    private int m_readTimeout;

    protected void activate(ComponentContext componentContext) {

        this.m_deployedPackages = new Properties();

        this.m_dpaConfPath = System.getProperty(DPA_CONF_PATH_PROPNAME);
        if (this.m_dpaConfPath == null || this.m_dpaConfPath.isEmpty()) {
            throw new ComponentException("The value of '" + DPA_CONF_PATH_PROPNAME + "' is not defined");
        }

<<<<<<< HEAD
        final Properties kuraProperties = this.m_systemService.getProperties();
=======
        String sKuraConfUrl = System.getProperty(KURA_CONF_URL_PROPNAME);
        if (sKuraConfUrl == null || sKuraConfUrl.isEmpty()) {
            throw new ComponentException("The value of '" + KURA_CONF_URL_PROPNAME + "' is not defined");
        }

        URL kuraUrl = null;
        try {
            kuraUrl = new URL(sKuraConfUrl);
        } catch (MalformedURLException e) {
            throw new ComponentException("Invalid Kura configuration URL");
        }

        Properties kuraProperties = new Properties();
        try {
            kuraProperties.load(kuraUrl.openStream());
        } catch (FileNotFoundException e) {
            throw new ComponentException("Kura configuration file not found", e);
        } catch (IOException e) {
            throw new ComponentException("Exception loading Kura configuration file", e);
        }
>>>>>>> db0c56a8

        this.m_packagesPath = kuraProperties.getProperty(PACKAGES_PATH_PROPNAME);
        if (this.m_packagesPath == null || this.m_packagesPath.isEmpty()) {
            throw new ComponentException("The value of '" + PACKAGES_PATH_PROPNAME + "' is not defined");
        }
        if (kuraProperties.getProperty(PACKAGES_PATH_PROPNAME) != null
                && kuraProperties.getProperty(PACKAGES_PATH_PROPNAME).trim().equals("kura/packages")) {
            kuraProperties.setProperty(PACKAGES_PATH_PROPNAME, "/opt/eclipse/kura/kura/packages");
            this.m_packagesPath = kuraProperties.getProperty(PACKAGES_PATH_PROPNAME);
            s_logger.warn("Overridding invalid kura.packages location");
        }

        String sConnTimeout = kuraProperties.getProperty(CONN_TIMEOUT_PROPNAME);
        if (sConnTimeout != null) {
            this.m_connTimeout = Integer.valueOf(sConnTimeout);
        }

        String sReadTimeout = kuraProperties.getProperty(READ_TIMEOUT_PROPNAME);
        if (sReadTimeout != null) {
            this.m_readTimeout = Integer.valueOf(sReadTimeout);
        }

        File dpaConfFile = new File(this.m_dpaConfPath);
        if (dpaConfFile.getParentFile() != null && !dpaConfFile.getParentFile().exists()) {
            dpaConfFile.getParentFile().mkdirs();
        }
        if (!dpaConfFile.exists()) {
            try {
                dpaConfFile.createNewFile();
            } catch (IOException e) {
                throw new ComponentException("Cannot create empty DPA configuration file", e);
            }
        }

        File packagesDir = new File(this.m_packagesPath);
        if (!packagesDir.exists()) {
            if (!packagesDir.mkdirs()) {
                throw new ComponentException("Cannot create packages directory");
            }
        }

        this.m_instPackageUrls = new ConcurrentLinkedQueue<String>();
        this.m_uninstPackageNames = new ConcurrentLinkedQueue<String>();

        this.m_installerExecutor = Executors.newSingleThreadExecutor();

        this.m_uninstallerExecutor = Executors.newSingleThreadExecutor();

        s_installerTask = this.m_installerExecutor.submit(new Runnable() {

            @Override
            public void run() {
                Thread.currentThread().setName("DeploymentAgent");
                installer();
            }
        });

        s_uninstallerTask = this.m_uninstallerExecutor.submit(new Runnable() {

            @Override
            public void run() {
                Thread.currentThread().setName("DeploymentAgent:Uninstall");
                uninstaller();
            }
        });

        installPackagesFromConfFile();
    }

    protected void deactivate(ComponentContext componentContext) {
        if (s_installerTask != null && !s_installerTask.isDone()) {
            s_logger.debug("Cancelling DeploymentAgent task ...");
            s_installerTask.cancel(true);
            s_logger.info("DeploymentAgent task cancelled? = {}", s_installerTask.isDone());
            s_installerTask = null;
        }

        if (this.m_installerExecutor != null) {
            s_logger.debug("Terminating DeploymentAgent Thread ...");
            this.m_installerExecutor.shutdownNow();
            try {
                this.m_installerExecutor.awaitTermination(THREAD_TERMINATION_TOUT, TimeUnit.SECONDS);
            } catch (InterruptedException e) {
                s_logger.warn("Interrupted", e);
            }
            s_logger.info("DeploymentAgent Thread terminated? - {}", this.m_installerExecutor.isTerminated());
            this.m_installerExecutor = null;
        }

        if (s_uninstallerTask != null && !s_uninstallerTask.isDone()) {
            s_logger.debug("Cancelling DeploymentAgent:Uninstall task ...");
            s_uninstallerTask.cancel(true);
            s_logger.info("DeploymentAgent:Uninstall task cancelled? = {}", s_uninstallerTask.isDone());
            s_uninstallerTask = null;
        }

        if (this.m_uninstallerExecutor != null) {
            s_logger.debug("Terminating DeploymentAgent:Uninstall Thread ...");
            this.m_uninstallerExecutor.shutdownNow();
            try {
                this.m_uninstallerExecutor.awaitTermination(THREAD_TERMINATION_TOUT, TimeUnit.SECONDS);
            } catch (InterruptedException e) {
                s_logger.warn("Interrupted", e);
            }
            s_logger.info("DeploymentAgent:Uninstall Thread terminated? - {}",
                    this.m_uninstallerExecutor.isTerminated());
            this.m_uninstallerExecutor = null;
        }

        this.m_dpaConfPath = null;
        this.m_deployedPackages = null;
        this.m_uninstPackageNames = null;
        this.m_instPackageUrls = null;
    }

    public void setDeploymentAdmin(DeploymentAdmin deploymentAdmin) {
        this.m_deploymentAdmin = deploymentAdmin;
    }

    public void unsetDeploymentAdmin(DeploymentAdmin deploymentAdmin) {
        this.m_deploymentAdmin = null;
    }

    protected void setEventAdmin(EventAdmin eventAdmin) {
        this.m_eventAdmin = eventAdmin;
    }

    protected void unsetEventAdmin(EventAdmin eventAdmin) {
        this.m_eventAdmin = null;
    }

<<<<<<< HEAD
    public void setSystemService(SystemService systemService) {
        this.m_systemService = systemService;
    }

    public void unsetSystemService(SystemService systemService) {
        this.m_systemService = null;
    }

=======
>>>>>>> db0c56a8
    @Override
    public void installDeploymentPackageAsync(String url) throws Exception {
        if (this.m_instPackageUrls.contains(url)) {
            throw new Exception("Element already exists");
        }

        this.m_instPackageUrls.offer(url);
        synchronized (this.m_instPackageUrls) {
            this.m_instPackageUrls.notifyAll();
        }
    }

    @Override
    public void uninstallDeploymentPackageAsync(String name) throws Exception {
        if (this.m_uninstPackageNames.contains(name)) {
            throw new Exception("Element already exists");
        }

        this.m_uninstPackageNames.offer(name);
        synchronized (this.m_uninstPackageNames) {
            this.m_uninstPackageNames.notifyAll();
        }
    }

    @Override
    public boolean isInstallingDeploymentPackage(String url) {
        if (this.m_instPackageUrls.contains(url)) {
            return true;
        }
        return false;
    }

    @Override
    public boolean isUninstallingDeploymentPackage(String name) {
        if (this.m_uninstPackageNames.contains(name)) {
            return true;
        }
        return false;
    }

    private void installer() {
        do {
            try {
                try {
                    while (this.m_instPackageUrls.isEmpty()) {
                        synchronized (this.m_instPackageUrls) {
                            this.m_instPackageUrls.wait();
                        }
                    }

                    String url = this.m_instPackageUrls.peek();
                    if (url != null) {
                        s_logger.info("About to install package at URL {}", url);
                        DeploymentPackage dp = null;
                        Exception ex = null;
                        try {
                            dp = installDeploymentPackageInternal(url);
                        } catch (Exception e) {
                            ex = e;
                            s_logger.error("Exception installing package at URL {}", url, e);
                        } finally {
                            boolean successful = dp != null ? true : false;
                            s_logger.info("Posting INSTALLED event for package at URL {}: {}", url,
                                    successful ? "successful" : "unsuccessful");
                            this.m_instPackageUrls.poll();
                            postInstalledEvent(dp, url, successful, ex);
                        }
                    }
                } catch (InterruptedException e) {
                    s_logger.info("Exiting...");
                    Thread.interrupted();
                    return;
                }
            } catch (Throwable t) {
                s_logger.error("Unexpected throwable", t);
            }
        } while (true);
    }

    private void uninstaller() {
        do {
            try {
                try {
                    while (this.m_uninstPackageNames.isEmpty()) {
                        synchronized (this.m_uninstPackageNames) {
                            this.m_uninstPackageNames.wait();
                        }
                    }

                    String name = this.m_uninstPackageNames.peek();
                    if (name != null) {
                        s_logger.info("About to uninstall package ", name);
                        DeploymentPackage dp = null;
                        boolean successful = false;
                        Exception ex = null;
                        try {
                            dp = this.m_deploymentAdmin.getDeploymentPackage(name);
                            if (dp != null) {
                                dp.uninstall();

                                String sUrl = this.m_deployedPackages.getProperty(name);
                                File dpFile = new File(new URL(sUrl).getPath());
                                if (!dpFile.delete()) {
                                    s_logger.warn("Cannot delete file at URL: {}", sUrl);
                                }
                                successful = true;
                                removePackageFromConfFile(name);
                            }
                        } catch (Exception e) {
                            ex = e;
                            s_logger.error("Exception uninstalling package {}", name, e);
                        } finally {
                            s_logger.info("Posting UNINSTALLED event for package {}: {}", name,
                                    successful ? "successful" : "unsuccessful");
                            this.m_uninstPackageNames.poll();
                            postUninstalledEvent(name, successful, ex);
                        }
                    }
                } catch (InterruptedException e) {
                    s_logger.info("Exiting...");
                    Thread.interrupted();
                    return;
                }
            } catch (Throwable t) {
                s_logger.error("Unexpected throwable", t);
            }
        } while (true);
    }

    private void postInstalledEvent(DeploymentPackage dp, String url, boolean successful, Exception e) {
        Map<String, Object> props = new HashMap<String, Object>();

        if (dp != null) {
            props.put(EVENT_PACKAGE_NAME, dp.getName());
            Version version = dp.getVersion();
            props.put(EVENT_PACKAGE_VERSION, version.toString());
        } else {
            props.put(EVENT_PACKAGE_NAME, "UNKNOWN");
            props.put(EVENT_PACKAGE_VERSION, "UNKNOWN");
        }
        props.put(EVENT_PACKAGE_URL, url);
        props.put(EVENT_SUCCESSFUL, successful);
        props.put(EVENT_EXCEPTION, e);
        EventProperties eventProps = new EventProperties(props);
        this.m_eventAdmin.postEvent(new Event(EVENT_INSTALLED_TOPIC, eventProps));
    }

    private void postUninstalledEvent(String name, boolean successful, Exception e) {
        Map<String, Object> props = new HashMap<String, Object>();
        props.put(EVENT_PACKAGE_NAME, name);
        props.put(EVENT_SUCCESSFUL, successful);
        props.put(EVENT_EXCEPTION, e);
        EventProperties eventProps = new EventProperties(props);
        this.m_eventAdmin.postEvent(new Event(EVENT_UNINSTALLED_TOPIC, eventProps));
    }

    private void installPackagesFromConfFile() {

        if (this.m_dpaConfPath != null) {
            FileReader fr = null;
            try {
                fr = new FileReader(this.m_dpaConfPath);
                this.m_deployedPackages.load(fr);
            } catch (IOException e) {
                s_logger.error("Exception loading deployment packages configuration file", e);
            } finally {
                if (fr != null) {
                    try {
                        fr.close();
                    } catch (IOException e) {
                        e.printStackTrace();
                    }
                }
            }
        }

        Set<Object> packageNames = this.m_deployedPackages.keySet();
        for (Object packageName : packageNames) {
            String packageUrl = (String) this.m_deployedPackages.get(packageName);

            s_logger.info("Deploying package name {} at URL {}", packageName, packageUrl);
            try {
                installDeploymentPackageAsync(packageUrl);
            } catch (Exception e) {
                s_logger.error("Error installing package {}", packageName, e);
            }
        }
    }

    private DeploymentPackage installDeploymentPackageInternal(String urlSpec)
            throws DeploymentException, IOException, URISyntaxException {
        URL url = new URL(urlSpec);
        // Get the file base name from the URL
        String urlPath = url.getPath();
        String[] parts = urlPath.split("/");
        String dpBasename = parts[parts.length - 1];
        String dpPersistentFilePath = this.m_packagesPath + File.separator + dpBasename;
        File dpPersistentFile = new File(dpPersistentFilePath);

        DeploymentPackage dp = null;
        File dpFile = null;
        InputStream dpInputStream = null;
        BufferedReader br = null;
        try {
            // Download the package to a temporary file unless it already resides
            // on the local filesystem.
            if (!url.getProtocol().equals("file")) {
                dpFile = File.createTempFile("dpa", null);
                dpFile.deleteOnExit();

                FileUtils.copyURLToFile(url, dpFile, this.m_connTimeout, this.m_readTimeout);
            } else {
                dpFile = new File(url.getPath());
            }

            dpInputStream = new FileInputStream(dpFile);
            dp = this.m_deploymentAdmin.installDeploymentPackage(dpInputStream);

            // Now we need to copy the deployment package file to the Kura
            // packages directory unless it's already there.
            if (!dpFile.getCanonicalPath().equals(dpPersistentFile.getCanonicalPath())) {
                s_logger.debug("dpFile.getCanonicalPath(): {}", dpFile.getCanonicalPath());
                s_logger.debug("dpPersistentFile.getCanonicalPath(): {}", dpPersistentFile.getCanonicalPath());
                FileUtils.copyFile(dpFile, dpPersistentFile);
                addPackageToConfFile(dp.getName(), "file:" + dpPersistentFilePath);
            }
        } catch (DeploymentException e) {
            throw e;
        } catch (IOException e) {
            throw e;
        } finally {
            if (br != null) {
                try {
                    br.close();
                } catch (IOException ex) {
                    s_logger.error("I/O Exception while closing BufferedReader!");
                }
            }

            if (dpInputStream != null) {
                try {
                    dpInputStream.close();
                } catch (IOException e) {
                    s_logger.warn("Cannot close input stream", e);
                }
            }
            // The file from which we have installed the deployment package will be deleted
            // unless it's a persistent deployment package file.
            if (dpFile != null && !dpFile.getCanonicalPath().equals(dpPersistentFile.getCanonicalPath())) {
                dpFile.delete();
            }
        }

        return dp;
    }

    private void addPackageToConfFile(String packageName, String packageUrl) {
        this.m_deployedPackages.setProperty(packageName, packageUrl);

        if (this.m_dpaConfPath == null) {
            s_logger.warn("Configuration file not specified");
            return;
        }

        try {
            FileOutputStream fos = new FileOutputStream(this.m_dpaConfPath);
            this.m_deployedPackages.store(fos, null);
            fos.flush();
            fos.getFD().sync();
            fos.close();
        } catch (IOException e) {
            s_logger.error("Error writing package configuration file", e);
        }
    }

    private void removePackageFromConfFile(String packageName) {
        this.m_deployedPackages.remove(packageName);

        if (this.m_dpaConfPath == null) {
            s_logger.warn("Configuration file not specified");
            return;
        }

        try {
            FileOutputStream fos = new FileOutputStream(this.m_dpaConfPath);
            this.m_deployedPackages.store(fos, null);
            fos.flush();
            fos.getFD().sync();
            fos.close();
        } catch (IOException e) {
            s_logger.error("Error writing package configuration file", e);
        }
    }
}<|MERGE_RESOLUTION|>--- conflicted
+++ resolved
@@ -72,10 +72,7 @@
     private static Logger s_logger = LoggerFactory.getLogger(DeploymentAgent.class);
 
     private static final String DPA_CONF_PATH_PROPNAME = "dpa.configuration";
-<<<<<<< HEAD
-=======
-    private static final String KURA_CONF_URL_PROPNAME = SystemService.KURA_CONFIG;
->>>>>>> db0c56a8
+
     private static final String PACKAGES_PATH_PROPNAME = "kura.packages";
 
     private static final String CONN_TIMEOUT_PROPNAME = "dpa.connection.timeout";
@@ -88,10 +85,7 @@
 
     private DeploymentAdmin m_deploymentAdmin;
     private EventAdmin m_eventAdmin;
-<<<<<<< HEAD
     private SystemService m_systemService;
-=======
->>>>>>> db0c56a8
 
     private Queue<String> m_instPackageUrls;
     private Queue<String> m_uninstPackageNames;
@@ -116,30 +110,7 @@
             throw new ComponentException("The value of '" + DPA_CONF_PATH_PROPNAME + "' is not defined");
         }
 
-<<<<<<< HEAD
         final Properties kuraProperties = this.m_systemService.getProperties();
-=======
-        String sKuraConfUrl = System.getProperty(KURA_CONF_URL_PROPNAME);
-        if (sKuraConfUrl == null || sKuraConfUrl.isEmpty()) {
-            throw new ComponentException("The value of '" + KURA_CONF_URL_PROPNAME + "' is not defined");
-        }
-
-        URL kuraUrl = null;
-        try {
-            kuraUrl = new URL(sKuraConfUrl);
-        } catch (MalformedURLException e) {
-            throw new ComponentException("Invalid Kura configuration URL");
-        }
-
-        Properties kuraProperties = new Properties();
-        try {
-            kuraProperties.load(kuraUrl.openStream());
-        } catch (FileNotFoundException e) {
-            throw new ComponentException("Kura configuration file not found", e);
-        } catch (IOException e) {
-            throw new ComponentException("Exception loading Kura configuration file", e);
-        }
->>>>>>> db0c56a8
 
         this.m_packagesPath = kuraProperties.getProperty(PACKAGES_PATH_PROPNAME);
         if (this.m_packagesPath == null || this.m_packagesPath.isEmpty()) {
@@ -271,7 +242,6 @@
         this.m_eventAdmin = null;
     }
 
-<<<<<<< HEAD
     public void setSystemService(SystemService systemService) {
         this.m_systemService = systemService;
     }
@@ -280,8 +250,6 @@
         this.m_systemService = null;
     }
 
-=======
->>>>>>> db0c56a8
     @Override
     public void installDeploymentPackageAsync(String url) throws Exception {
         if (this.m_instPackageUrls.contains(url)) {
