/**
 * Copyright (c) 2011, 2014 Eurotech and/or its affiliates
 *
 *  All rights reserved. This program and the accompanying materials
 *  are made available under the terms of the Eclipse Public License v1.0
 *  which accompanies this distribution, and is available at
 *  http://www.eclipse.org/legal/epl-v10.html
 *
 * Contributors:
 *   Eurotech
 */
package org.eclipse.kura.web.shared.service;

import org.eclipse.kura.web.shared.GwtKuraException;
import org.eclipse.kura.web.shared.model.GwtGroupedNVPair;
import org.eclipse.kura.web.shared.model.GwtXSRFToken;

import com.extjs.gxt.ui.client.data.ListLoadResult;
import com.google.gwt.user.client.rpc.RemoteService;
import com.google.gwt.user.client.rpc.RemoteServiceRelativePath;

@RemoteServiceRelativePath("status")
public interface GwtStatusService extends RemoteService {
	
<<<<<<< HEAD
	public ListLoadResult<GwtGroupedNVPair> getDeviceConfig(GwtXSRFToken xsrfToken, boolean hasNetAdmin) throws GwtKuraException;
=======
	/**
	 * Returns a list of name/value pairs describing status aspects of the device.
	 * 
	 * @param hasNetAdmin - Boolean value indicating if system is running with the network management services enabled.
	 * @return
	 * @throws GwtKuraException
	 */
	public ListLoadResult<GwtGroupedNVPair> getDeviceConfig(boolean hasNetAdmin) throws GwtKuraException;
	
	/**
	 * Connects the local MQTT client to the specified broker.
	 * 
	 * @throws GwtKuraException
	 */
	public void connectDataService() throws GwtKuraException;
	
	/**
	 * Disconnects the local MQTT client.
	 * 
	 * @throws GwtKuraException
	 */
	public void disconnectDataService() throws GwtKuraException;
>>>>>>> 5423553b
}<|MERGE_RESOLUTION|>--- conflicted
+++ resolved
@@ -22,30 +22,29 @@
 @RemoteServiceRelativePath("status")
 public interface GwtStatusService extends RemoteService {
 	
-<<<<<<< HEAD
-	public ListLoadResult<GwtGroupedNVPair> getDeviceConfig(GwtXSRFToken xsrfToken, boolean hasNetAdmin) throws GwtKuraException;
-=======
 	/**
 	 * Returns a list of name/value pairs describing status aspects of the device.
 	 * 
+	 * @param xsrfToken - A GwtXSRFToken token necessary to prevent cross-site request forgery attacks.
 	 * @param hasNetAdmin - Boolean value indicating if system is running with the network management services enabled.
 	 * @return
 	 * @throws GwtKuraException
 	 */
-	public ListLoadResult<GwtGroupedNVPair> getDeviceConfig(boolean hasNetAdmin) throws GwtKuraException;
+	public ListLoadResult<GwtGroupedNVPair> getDeviceConfig(GwtXSRFToken xsrfToken, boolean hasNetAdmin) throws GwtKuraException;
 	
 	/**
 	 * Connects the local MQTT client to the specified broker.
 	 * 
+	 * @param xsrfToken - A GwtXSRFToken token necessary to prevent cross-site request forgery attacks.
 	 * @throws GwtKuraException
 	 */
-	public void connectDataService() throws GwtKuraException;
+	public void connectDataService(GwtXSRFToken xsrfToken) throws GwtKuraException;
 	
 	/**
 	 * Disconnects the local MQTT client.
 	 * 
+	 * @param xsrfToken - A GwtXSRFToken token necessary to prevent cross-site request forgery attacks.
 	 * @throws GwtKuraException
 	 */
-	public void disconnectDataService() throws GwtKuraException;
->>>>>>> 5423553b
+	public void disconnectDataService(GwtXSRFToken xsrfToken) throws GwtKuraException;
 }