/**
 * Copyright (c) 2011, 2014 Eurotech and/or its affiliates
 *
 *  All rights reserved. This program and the accompanying materials
 *  are made available under the terms of the Eclipse Public License v1.0
 *  which accompanies this distribution, and is available at
 *  http://www.eclipse.org/legal/epl-v10.html
 *
 * Contributors:
 *   Eurotech
 */
package org.eclipse.kura.web.client.configuration;

import java.util.ArrayList;
import java.util.Arrays;
import java.util.List;

import org.eclipse.kura.web.client.messages.Messages;
import org.eclipse.kura.web.client.resources.Resources;
import org.eclipse.kura.web.client.util.FailureHandler;
import org.eclipse.kura.web.client.util.ScaledAbstractImagePrototype;
import org.eclipse.kura.web.shared.model.GwtConfigComponent;
import org.eclipse.kura.web.shared.model.GwtSession;
import org.eclipse.kura.web.shared.model.GwtXSRFToken;
import org.eclipse.kura.web.shared.service.GwtComponentService;
import org.eclipse.kura.web.shared.service.GwtComponentServiceAsync;
import org.eclipse.kura.web.shared.service.GwtSecurityTokenService;
import org.eclipse.kura.web.shared.service.GwtSecurityTokenServiceAsync;

import com.extjs.gxt.ui.client.data.BaseTreeLoader;
import com.extjs.gxt.ui.client.data.LoadEvent;
import com.extjs.gxt.ui.client.data.ModelData;
import com.extjs.gxt.ui.client.data.ModelIconProvider;
import com.extjs.gxt.ui.client.data.ModelKeyProvider;
import com.extjs.gxt.ui.client.data.RpcProxy;
import com.extjs.gxt.ui.client.event.BaseEvent;
import com.extjs.gxt.ui.client.event.Events;
import com.extjs.gxt.ui.client.event.Listener;
import com.extjs.gxt.ui.client.event.LoadListener;
import com.extjs.gxt.ui.client.event.MessageBoxEvent;
import com.extjs.gxt.ui.client.event.SelectionEvent;
import com.extjs.gxt.ui.client.store.ListStore;
import com.extjs.gxt.ui.client.store.TreeStore;
import com.extjs.gxt.ui.client.util.IconHelper;
import com.extjs.gxt.ui.client.util.Util;
import com.extjs.gxt.ui.client.widget.Component;
import com.extjs.gxt.ui.client.widget.ContentPanel;
import com.extjs.gxt.ui.client.widget.Dialog;
import com.extjs.gxt.ui.client.widget.Label;
import com.extjs.gxt.ui.client.widget.MessageBox;
import com.extjs.gxt.ui.client.widget.grid.ColumnConfig;
import com.extjs.gxt.ui.client.widget.grid.ColumnData;
import com.extjs.gxt.ui.client.widget.grid.ColumnModel;
import com.extjs.gxt.ui.client.widget.grid.Grid;
import com.extjs.gxt.ui.client.widget.layout.FitLayout;
import com.extjs.gxt.ui.client.widget.layout.MarginData;
import com.extjs.gxt.ui.client.widget.treegrid.TreeGrid;
import com.extjs.gxt.ui.client.widget.treegrid.WidgetTreeGridCellRenderer;
import com.google.gwt.core.client.GWT;
import com.google.gwt.user.client.Element;
import com.google.gwt.user.client.rpc.AsyncCallback;
import com.google.gwt.user.client.ui.AbstractImagePrototype;
import com.google.gwt.user.client.ui.Widget;

public class ServiceTree extends ContentPanel
{
	private static final Messages MSGS = GWT.create(Messages.class);
<<<<<<< HEAD

	private final GwtSecurityTokenServiceAsync gwtXSRFService = GWT.create(GwtSecurityTokenService.class);
=======
	private static final String SERVLET_URL = "/" + GWT.getModuleName() + "/file/icon?pid=";
	
>>>>>>> c59a9b8d
	private final GwtComponentServiceAsync gwtComponentService = GWT.create(GwtComponentService.class);

	private GwtSession           m_currentSession;

	private ContentPanel         m_centerPanel;
	private ServiceConfiguration m_serviceConfiguration; 

	@SuppressWarnings("rawtypes")
	private BaseTreeLoader       m_loader;

	private TreeStore<ModelData> m_servicesStore; 
	private TreeGrid<ModelData>  m_servicesTree;


	public ServiceTree(GwtSession currentSession,
			ContentPanel centerPanel) 
	{
		m_currentSession = currentSession;    
		m_centerPanel    = centerPanel;
	}


	protected void onRender(Element parent, int index) 
	{
		super.onRender(parent, index);

		setBorders(false);
		setBodyBorder(true);
		setAnimCollapse(true);
		setHeaderVisible(true);
		setHeading(MSGS.services());
		setLayout( new FitLayout());
		initServiceTree();
		add(m_servicesTree, new MarginData(0, 0, 0, 0));
	}


	public boolean isDirty()
	{
		return (m_serviceConfiguration != null && m_serviceConfiguration.isDirty());
	}


	@SuppressWarnings("unchecked")
	private void initServiceTree() 
	{
		//
		// Service Tree
		// loader and store
		RpcProxy<List<GwtConfigComponent>> proxy = new RpcProxy<List<GwtConfigComponent>>() {  
			@Override  
			protected void load(Object loadConfig, final AsyncCallback<List<GwtConfigComponent>> callback) {
				gwtXSRFService.generateSecurityToken(new AsyncCallback<GwtXSRFToken> () {
					@Override
					public void onFailure(Throwable ex) {
						FailureHandler.handle(ex);
					}

					@Override
					public void onSuccess(GwtXSRFToken token) {	
						gwtComponentService.findComponentConfigurations(token, new AsyncCallback<List<GwtConfigComponent>>() {
							public void onFailure(Throwable caught) {
								FailureHandler.handle(caught);
							}
							public void onSuccess(List<GwtConfigComponent> results) {
								callback.onSuccess(results);
							}
						});
					}});
			}
		};

		m_loader = new BaseTreeLoader<GwtConfigComponent>(proxy);        
		m_servicesStore = new TreeStore<ModelData>(m_loader);
		m_servicesStore.setKeyProvider( new ModelKeyProvider<ModelData>() {            
			public String getKey(ModelData component) {
				if (component instanceof GwtConfigComponent) {
					return ((GwtConfigComponent) component).getComponentId();
				}
				return component.toString();
			}
		});

		ColumnConfig name1 = new ColumnConfig("componentName", "Name", 100);
		name1.setRenderer(new WidgetTreeGridCellRenderer<ModelData>(){
			@Override
			public Widget getWidget(ModelData model, String property, ColumnData config, int rowIndex, int colIndex,
					ListStore<ModelData> store, Grid<ModelData> grid) {         
				Label label = new Label((String)model.get(property));
				label.setStyleAttribute("padding-left", "5px");
				return label;
			}
		});
		ColumnModel cm1 = new ColumnModel(Arrays.asList(name1));

		m_servicesTree = new TreeGrid<ModelData>(m_servicesStore, cm1);
		m_servicesTree.setId("nav-services");
		m_servicesTree.setBorders(false);
		m_servicesTree.setHideHeaders(true);
		m_servicesTree.setAutoExpandColumn("componentName");
		m_servicesTree.getTreeView().setRowHeight(36);
		m_servicesTree.setIconProvider( new ModelIconProvider<ModelData>() {
			public AbstractImagePrototype getIcon(ModelData model) {
				if (model.get("componentIcon") != null) {										
					String icon = (String) model.get("componentIcon");
					if ("BluetoothService".equals(icon)){
						return AbstractImagePrototype.create(Resources.INSTANCE.bluetooth32());
					}
					if ("CloudService".equals(icon)) {
						return AbstractImagePrototype.create(Resources.INSTANCE.cloud32());
					}
					if ("DiagnosticsService".equals(icon)) {
						return AbstractImagePrototype.create(Resources.INSTANCE.diagnostics32());
					} 
<<<<<<< HEAD
					else if ("ClockService".equals(icon)) {
						return AbstractImagePrototype.create(Resources.INSTANCE.clock32());
					}
					else if ("DataService".equals(icon)) {
						return AbstractImagePrototype.create(Resources.INSTANCE.databaseConnect32());
					}
					else if ("MqttDataTransport".equals(icon)) {
						return AbstractImagePrototype.create(Resources.INSTANCE.mqtt32());
					}
					else if ("PositionService".equals(icon)) {
						return AbstractImagePrototype.create(Resources.INSTANCE.gps32());
					}
					else if ("WatchdogService".equals(icon)) {
						return AbstractImagePrototype.create(Resources.INSTANCE.dog32());
					}
					else if ("SslManagerService".equals(icon)) {
						return AbstractImagePrototype.create(Resources.INSTANCE.lock32());
					}
					else if ("VpnService".equals(icon)) {
						return AbstractImagePrototype.create(Resources.INSTANCE.vpn32());
					}
					else if ("ProvisioningService".equals(icon)) {
						return AbstractImagePrototype.create(Resources.INSTANCE.provisioning32());
					}
					else if ("CommandPasswordService".equals(icon)) {
						return AbstractImagePrototype.create(Resources.INSTANCE.command32());
					}
					else if ("DenaliService".equals(icon)) {
						return AbstractImagePrototype.create(Resources.INSTANCE.systemLock32());
					}
					else if (icon != null && 
							(icon.toLowerCase().startsWith("http://") ||
									icon.toLowerCase().startsWith("https://")) &&
									Util.isImagePath(icon)) {
						return new ScaledAbstractImagePrototype(IconHelper.createPath(icon, 32, 32));
					}
					else {
						return AbstractImagePrototype.create(Resources.INSTANCE.plugin32());
					}
=======
            		else if ("ClockService".equals(icon)) {
            			return AbstractImagePrototype.create(Resources.INSTANCE.clock32());
            		}
            		else if ("DataService".equals(icon)) {
            			return AbstractImagePrototype.create(Resources.INSTANCE.databaseConnect32());
            		}
            		else if ("MqttDataTransport".equals(icon)) {
            			return AbstractImagePrototype.create(Resources.INSTANCE.mqtt32());
            		}
            		else if ("PositionService".equals(icon)) {
            			return AbstractImagePrototype.create(Resources.INSTANCE.gps32());
            		}
            		else if ("WatchdogService".equals(icon)) {
            			return AbstractImagePrototype.create(Resources.INSTANCE.dog32());
            		}
                    else if ("SslManagerService".equals(icon)) {
                        return AbstractImagePrototype.create(Resources.INSTANCE.lock32());
                    }
            		else if ("VpnService".equals(icon)) {
            			return AbstractImagePrototype.create(Resources.INSTANCE.vpn32());
            		}
            		else if ("ProvisioningService".equals(icon)) {
            			return AbstractImagePrototype.create(Resources.INSTANCE.provisioning32());
            		}
            		else if ("CommandPasswordService".equals(icon)) {
            			return AbstractImagePrototype.create(Resources.INSTANCE.command32());
            		}
            		else if ("DenaliService".equals(icon)) {
            			return AbstractImagePrototype.create(Resources.INSTANCE.systemLock32());
            		}
            		else if (icon != null && 
            				(icon.toLowerCase().startsWith("http://") ||
            			     icon.toLowerCase().startsWith("https://")) &&
            				Util.isImagePath(icon)) {
            			return new ScaledAbstractImagePrototype(IconHelper.createPath(icon, 32, 32));
            		}
            		else if (icon != null &&
            				Util.isImagePath(icon)) {
            			return new ScaledAbstractImagePrototype(IconHelper.createPath(SERVLET_URL + model.get("componentId"), 32, 32));
            		}
            		else {
            			return AbstractImagePrototype.create(Resources.INSTANCE.plugin32());
            		}
>>>>>>> c59a9b8d
				} else {
					return AbstractImagePrototype.create(Resources.INSTANCE.plugin32());
				}
			}
		});

		//
		// Selection Listener for the component
		// make sure the form is not dirty before switching.
		final ServiceTree theServiceTree = this;
		m_servicesTree.getSelectionModel().addListener(Events.BeforeSelect, new Listener<BaseEvent>() {
			public void handleEvent(BaseEvent be) {				
				final BaseEvent theEvent = be;				
				SelectionEvent<ModelData> se = (SelectionEvent<ModelData>) be;                	
				final GwtConfigComponent componentToSwitchTo = (GwtConfigComponent) se.getModel();
				if (m_serviceConfiguration != null && m_serviceConfiguration.isDirty()) {

					// cancel the event first
					theEvent.setCancelled(true);

					// need to reselect the current entry
					// as the BeforeSelect event cleared it
					// we need to do this without raising events
					m_servicesTree.getSelectionModel().setFiresEvents(false);
					m_servicesTree.getSelectionModel().select(false, m_serviceConfiguration.getGwtConfigComponent());
					m_servicesTree.getSelectionModel().setFiresEvents(true);

					// ask for confirmation before switching
					MessageBox.confirm(MSGS.confirm(), 
							MSGS.deviceConfigDirty(),
							new Listener<MessageBoxEvent>() {  
						public void handleEvent(MessageBoxEvent ce) {
							// if confirmed, switch
							Dialog  dialog = ce.getDialog(); 
							if (dialog.yesText.equals(ce.getButtonClicked().getText())) {
								List<Component> comps = m_centerPanel.getItems();
								if (comps != null && comps.size() > 0) {
									m_centerPanel.removeAll();
								}
								m_centerPanel.setHeading(componentToSwitchTo.getComponentName());
								m_serviceConfiguration = new ServiceConfiguration(m_currentSession, componentToSwitchTo, theServiceTree);
								m_centerPanel.add(m_serviceConfiguration);
								m_centerPanel.layout();
								m_servicesTree.getSelectionModel().select(false, componentToSwitchTo);
								theServiceTree.fireEvent(Events.Select);
							}
						}
					});
				}
				else {

					m_servicesTree.getSelectionModel().setFiresEvents(false);

					List<Component> comps = m_centerPanel.getItems();
					if (comps != null && comps.size() > 0) {
						m_centerPanel.removeAll();
					}
					m_centerPanel.setHeading(componentToSwitchTo.getComponentName());
					m_serviceConfiguration = new ServiceConfiguration(m_currentSession, componentToSwitchTo, theServiceTree);
					m_centerPanel.add(m_serviceConfiguration);
					m_centerPanel.layout();
					m_servicesTree.getSelectionModel().select(false, componentToSwitchTo);

					m_servicesTree.getSelectionModel().setFiresEvents(true);
					theServiceTree.fireEvent(Events.Select);
				}
			}	
		});

		//
		// on selection, complete the switch
		//        final ServiceTree theServiceTree = this;
		//        m_servicesTree.getSelectionModel().setSelectionMode(SelectionMode.SINGLE);
		//        m_servicesTree.getSelectionModel().addSelectionChangedListener( new SelectionChangedListener<ModelData>() {
		//            @Override
		//            public void selectionChanged(SelectionChangedEvent<ModelData> se) {
		//
		//            	GwtConfigComponent configComponent = (GwtConfigComponent) se.getSelectedItem();
		//            	if (configComponent != null) {            		
		//            		
		//            		m_centerPanel.removeAll();
		//            		
		//            		m_centerPanel.setHeading(configComponent.getComponentName());
		//            		m_serviceConfiguration = new ServiceConfiguration(m_currentSession, configComponent, theServiceTree);
		//            		m_centerPanel.add(m_serviceConfiguration);
		//            		m_centerPanel.layout();
		//            		
		//            		theServiceTree.fireEvent(Events.Select);
		//            	}
		//            }
		//        });

		m_loader.addLoadListener( new DataLoadListener(m_servicesTree, m_centerPanel));
	}




	public void refreshServicePanel()
	{
		m_loader.load();
	}


	public void clearSelection()
	{
		m_servicesTree.getSelectionModel().deselectAll();
	}



	// --------------------------------------------------------------------------------------
	//
	//    Data Load Listener
	//
	// --------------------------------------------------------------------------------------

	private class DataLoadListener extends LoadListener
	{
		private TreeGrid<ModelData> m_servicesTree; 
		private GwtConfigComponent  m_selectedComponent;
		private ContentPanel		m_centerPanel;


		public DataLoadListener(TreeGrid<ModelData> servicesTree, ContentPanel centerPanel) {
			m_servicesTree      = servicesTree;
			m_selectedComponent = null;
			m_centerPanel		= centerPanel;
		}


		public void loaderBeforeLoad(LoadEvent le) {
			m_servicesTree.mask(MSGS.loading());
			m_centerPanel.mask(MSGS.loading());
			m_selectedComponent = (GwtConfigComponent) m_servicesTree.getSelectionModel().getSelectedItem();
		}


		public void loaderLoad(LoadEvent le) 
		{
			m_servicesTree.unmask();
			m_centerPanel.unmask();
			if (le.exception != null) {
				FailureHandler.handle(le.exception);
			}

			if (m_selectedComponent != null) {
				boolean bSelectedComponent = false;
				ListStore<ModelData> store = m_servicesTree.getStore();
				for (ModelData md : store.getModels()) {            		
					GwtConfigComponent gwtConfigComp = (GwtConfigComponent) md;
					if (gwtConfigComp.getComponentId().equals(m_selectedComponent.getComponentId())) {
						m_servicesTree.getSelectionModel().select(gwtConfigComp, false);
						m_servicesTree.getView().focusRow(store.indexOf(gwtConfigComp));
						bSelectedComponent = true;
						break;            			
					}
				}
				if (!bSelectedComponent) {
					// select the first entry if we cannot carry it 
					// forward from the previous selection
					m_servicesTree.getSelectionModel().select(0, false);
					m_servicesTree.getView().focusRow(0);            		
				}
			}
		}


		public void loaderLoadException(LoadEvent le) 
		{            
			if (le.exception != null) {
				FailureHandler.handle(le.exception);
			}

			List<ModelData> comps = new ArrayList<ModelData>();
			GwtConfigComponent comp = new GwtConfigComponent();
			comp.setComponentId(MSGS.deviceNoDeviceSelected());
			comp.setComponentName(MSGS.deviceNoComponents());
			comp.setComponentDescription(MSGS.deviceNoConfigSupported());
			comps.add(comp);
			m_servicesStore.removeAll();
			m_servicesStore.add(comps, false);

			m_servicesTree.unmask();
			m_centerPanel.unmask();
		}
	}	
}<|MERGE_RESOLUTION|>--- conflicted
+++ resolved
@@ -65,13 +65,10 @@
 public class ServiceTree extends ContentPanel
 {
 	private static final Messages MSGS = GWT.create(Messages.class);
-<<<<<<< HEAD
 
 	private final GwtSecurityTokenServiceAsync gwtXSRFService = GWT.create(GwtSecurityTokenService.class);
-=======
 	private static final String SERVLET_URL = "/" + GWT.getModuleName() + "/file/icon?pid=";
-	
->>>>>>> c59a9b8d
+
 	private final GwtComponentServiceAsync gwtComponentService = GWT.create(GwtComponentService.class);
 
 	private GwtSession           m_currentSession;
@@ -186,47 +183,6 @@
 					if ("DiagnosticsService".equals(icon)) {
 						return AbstractImagePrototype.create(Resources.INSTANCE.diagnostics32());
 					} 
-<<<<<<< HEAD
-					else if ("ClockService".equals(icon)) {
-						return AbstractImagePrototype.create(Resources.INSTANCE.clock32());
-					}
-					else if ("DataService".equals(icon)) {
-						return AbstractImagePrototype.create(Resources.INSTANCE.databaseConnect32());
-					}
-					else if ("MqttDataTransport".equals(icon)) {
-						return AbstractImagePrototype.create(Resources.INSTANCE.mqtt32());
-					}
-					else if ("PositionService".equals(icon)) {
-						return AbstractImagePrototype.create(Resources.INSTANCE.gps32());
-					}
-					else if ("WatchdogService".equals(icon)) {
-						return AbstractImagePrototype.create(Resources.INSTANCE.dog32());
-					}
-					else if ("SslManagerService".equals(icon)) {
-						return AbstractImagePrototype.create(Resources.INSTANCE.lock32());
-					}
-					else if ("VpnService".equals(icon)) {
-						return AbstractImagePrototype.create(Resources.INSTANCE.vpn32());
-					}
-					else if ("ProvisioningService".equals(icon)) {
-						return AbstractImagePrototype.create(Resources.INSTANCE.provisioning32());
-					}
-					else if ("CommandPasswordService".equals(icon)) {
-						return AbstractImagePrototype.create(Resources.INSTANCE.command32());
-					}
-					else if ("DenaliService".equals(icon)) {
-						return AbstractImagePrototype.create(Resources.INSTANCE.systemLock32());
-					}
-					else if (icon != null && 
-							(icon.toLowerCase().startsWith("http://") ||
-									icon.toLowerCase().startsWith("https://")) &&
-									Util.isImagePath(icon)) {
-						return new ScaledAbstractImagePrototype(IconHelper.createPath(icon, 32, 32));
-					}
-					else {
-						return AbstractImagePrototype.create(Resources.INSTANCE.plugin32());
-					}
-=======
             		else if ("ClockService".equals(icon)) {
             			return AbstractImagePrototype.create(Resources.INSTANCE.clock32());
             		}
@@ -270,7 +226,6 @@
             		else {
             			return AbstractImagePrototype.create(Resources.INSTANCE.plugin32());
             		}
->>>>>>> c59a9b8d
 				} else {
 					return AbstractImagePrototype.create(Resources.INSTANCE.plugin32());
 				}
