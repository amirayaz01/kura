--- conflicted
+++ resolved
@@ -41,169 +41,6 @@
 
 public class GwtStatusServiceImpl extends OsgiRemoteServiceServlet implements GwtStatusService {
 
-<<<<<<< HEAD
-	private static final long serialVersionUID = 8256280782910423734L;
-	
-	private static Logger s_logger = LoggerFactory.getLogger(GwtNetworkServiceImpl.class);
-	
-	public ListLoadResult<GwtGroupedNVPair> getDeviceConfig(GwtXSRFToken xsrfToken, boolean hasNetAdmin) throws GwtKuraException {
-		checkXSRFToken(xsrfToken);
-		List<GwtGroupedNVPair> pairs = new ArrayList<GwtGroupedNVPair>();
-
-		pairs.addAll(getCloudStatus());
-		if (hasNetAdmin)
-			pairs.addAll(getNetworkStatus());
-		pairs.addAll(getPositionStatus());
-
-		return new BaseListLoadResult<GwtGroupedNVPair>(pairs);
-	}
-	
-	public void connectDataService(GwtXSRFToken xsrfToken) throws GwtKuraException {
-		checkXSRFToken(xsrfToken);
-		DataService dataService = ServiceLocator.getInstance().getService(DataService.class);
-		int counter = 10;
-		try {
-			dataService.connect();
-			while (!dataService.isConnected() && counter > 0) {
-				Thread.sleep(1000);
-				counter--;
-			}
-		} catch (KuraConnectException e) {
-			s_logger.warn("Error connecting", e);
-			throw new GwtKuraException(GwtKuraErrorCode.INTERNAL_ERROR, e, "Error connecting");
-		} catch (InterruptedException e) {
-			s_logger.warn("Interrupt Exception", e);
-			throw new GwtKuraException(GwtKuraErrorCode.INTERNAL_ERROR, e, "Interrupt Exception");
-		} catch (IllegalStateException e) {
-			s_logger.warn("Illegal client state", e);
-			throw new GwtKuraException(GwtKuraErrorCode.INTERNAL_ERROR, e, "Illegal client state");			
-		}
-	}
-	
-	public void disconnectDataService(GwtXSRFToken xsrfToken) throws GwtKuraException {
-		checkXSRFToken(xsrfToken);
-		DataService dataService = ServiceLocator.getInstance().getService(DataService.class);
-		dataService.disconnect(10);
-	}
-	
-	private List<GwtGroupedNVPair> getCloudStatus() throws GwtKuraException {
-		List<GwtGroupedNVPair> pairs = new ArrayList<GwtGroupedNVPair>();
-		
-		try {
-			DataService dataService = ServiceLocator.getInstance().getService(DataService.class);
-			DataTransportService dataTransportService = ServiceLocator.getInstance().getService(DataTransportService.class);
-			if (dataService != null) {
-				pairs.add(new GwtGroupedNVPair("cloudStatus", "Connection Status", dataService.isConnected() ? "CONNECTED" : "DISCONNECTED"));
-				pairs.add(new GwtGroupedNVPair("cloudStatus", "Auto-connect", dataService.isAutoConnectEnabled() ? "ON (Retry Interval is " + Integer.toString(dataService.getRetryInterval()) + "s)": "OFF"));
-			}
-			if (dataTransportService != null) {
-				pairs.add(new GwtGroupedNVPair("cloudStatus", "Broker URL", dataTransportService.getBrokerUrl()));
-				pairs.add(new GwtGroupedNVPair("cloudStatus", "Account", dataTransportService.getAccountName()));
-				pairs.add(new GwtGroupedNVPair("cloudStatus", "Username", dataTransportService.getUsername()));
-				pairs.add(new GwtGroupedNVPair("cloudStatus", "Client ID", dataTransportService.getClientId()));
-			}
-		} catch (GwtKuraException e) {
-			s_logger.warn("Get cloud status failed", e);
-			throw e;
-		}
-		
-		return pairs;
-	}
-	
-	private List<GwtGroupedNVPair> getNetworkStatus() throws GwtKuraException {
-		List<GwtGroupedNVPair> pairs = new ArrayList<GwtGroupedNVPair>();
-		String nl = "<br />";
-		String tab = "&nbsp&nbsp&nbsp&nbsp";
-		
-		GwtNetworkServiceImpl gwtNetworkService = new GwtNetworkServiceImpl();
-
-		try {
-			List<GwtNetInterfaceConfig> gwtNetInterfaceConfigs = gwtNetworkService.findNetInterfaceConfigurations().getData();
-			for (GwtNetInterfaceConfig gwtNetInterfaceConfig : gwtNetInterfaceConfigs) {
-				
-				String currentAddress    = gwtNetInterfaceConfig.getIpAddress();
-				String currentSubnetMask = gwtNetInterfaceConfig.getSubnetMask();
-				String currentStatus     = (gwtNetInterfaceConfig.getStatusEnum() == GwtNetIfStatus.netIPv4StatusDisabled ? "Disabled" : (gwtNetInterfaceConfig.getStatusEnum() == GwtNetIfStatus.netIPv4StatusEnabledLAN ? "LAN" : "WAN"));
-				String currentConfigMode = gwtNetInterfaceConfig.getConfigModeEnum() == GwtNetIfConfigMode.netIPv4ConfigModeDHCP ? "DHCP" : "Manual";
-				String currentRouterMode;
-				if (gwtNetInterfaceConfig.getRouterModeEnum() == GwtNetRouterMode.netRouterDchp)
-					currentRouterMode = "DHCPD";
-				else if (gwtNetInterfaceConfig.getRouterModeEnum() == GwtNetRouterMode.netRouterNat)
-					currentRouterMode = "NAT";
-				else if (gwtNetInterfaceConfig.getRouterModeEnum() == GwtNetRouterMode.netRouterDchpNat)
-					currentRouterMode = "DHCPD & NAT";
-				else
-					currentRouterMode = "";
-						
-				if (gwtNetInterfaceConfig.getHwTypeEnum() == GwtNetIfType.ETHERNET) {
-					if (currentStatus.equals("Disabled"))
-						pairs.add(new GwtGroupedNVPair("networkStatusEthernet", gwtNetInterfaceConfig.getName(), currentStatus));
-					else
-						pairs.add(new GwtGroupedNVPair("networkStatusEthernet", gwtNetInterfaceConfig.getName(), currentAddress + nl + tab +
-																												"Subnet Mask: " + currentSubnetMask + nl + tab +
-																												"Mode: " + currentStatus + nl + tab +
-																												"IP Acquisition: " + currentConfigMode + nl + tab +
-																												"Router Mode: " + currentRouterMode));
-				}
-				else if (gwtNetInterfaceConfig.getHwTypeEnum() == GwtNetIfType.WIFI && !gwtNetInterfaceConfig.getName().startsWith("mon")) {
-					String currentWifiMode = ((GwtWifiNetInterfaceConfig)gwtNetInterfaceConfig).getWirelessModeEnum() == GwtWifiWirelessMode.netWifiWirelessModeStation ? "Station Mode" : "Access Point";
-					GwtWifiConfig gwtActiveWifiConfig = ((GwtWifiNetInterfaceConfig)gwtNetInterfaceConfig).getActiveWifiConfig();
-					String currentWifiSsid = null;
-					if (gwtActiveWifiConfig != null) {
-						currentWifiSsid = gwtActiveWifiConfig.getWirelessSsid();
-					}
-					if (currentStatus.equals("Disabled"))
-						pairs.add(new GwtGroupedNVPair("networkStatusWifi", gwtNetInterfaceConfig.getName(), currentStatus));
-					else
-						pairs.add(new GwtGroupedNVPair("networkStatusWifi", gwtNetInterfaceConfig.getName(), currentAddress + nl + tab +
-																											 "Subnet Mask: " + currentSubnetMask + nl + tab +
-																											 "Mode: " + currentStatus + nl + tab +
-																											 "IP Acquisition: " + currentConfigMode + nl + tab +
-																											 "Router Mode: " + currentRouterMode + nl + tab +
-																											 "Wireless Mode:" + currentWifiMode + nl + tab +
-																											 "SSID: " + currentWifiSsid + nl));
-				}
-				else if (gwtNetInterfaceConfig.getHwTypeEnum() == GwtNetIfType.MODEM) {
-					String currentModemApn = ((GwtModemInterfaceConfig)gwtNetInterfaceConfig).getApn();
-					String currentModemPppNum = Integer.toString(((GwtModemInterfaceConfig)gwtNetInterfaceConfig).getPppNum());
-					if (currentStatus.equals("Disabled"))
-						pairs.add(new GwtGroupedNVPair("networkStatusModem", gwtNetInterfaceConfig.getName(), currentStatus));
-					else
-						pairs.add(new GwtGroupedNVPair("networkStatusModem", gwtNetInterfaceConfig.getName(), currentAddress + nl +
-																											 "Subnet Mask: " + currentSubnetMask + nl + tab +
-																											 "Mode: " + currentStatus + nl + tab +
-																											 "IP Acquisition: " + currentConfigMode + nl + tab +
-																											 "APN: " + currentModemApn + nl + tab +
-																											 "PPP: " + currentModemPppNum));
-				}
-			}
-		} catch (GwtKuraException e) {
-			s_logger.warn("Get network status failed", e);
-			throw e;
-		}
-
-		return pairs;
-	}
-	
-	private List<GwtGroupedNVPair> getPositionStatus() throws GwtKuraException {
-		List<GwtGroupedNVPair> pairs = new ArrayList<GwtGroupedNVPair>();
-		
-		try {
-			PositionService positionService = ServiceLocator.getInstance().getService(PositionService.class);
-			
-			if (positionService != null) {
-				pairs.add(new GwtGroupedNVPair("positionStatus", "Longitude", Double.toString(Math.toDegrees(positionService.getPosition().getLongitude().getValue()))));
-				pairs.add(new GwtGroupedNVPair("positionStatus", "Latitude", Double.toString(Math.toDegrees(positionService.getPosition().getLatitude().getValue()))));
-				pairs.add(new GwtGroupedNVPair("positionStatus", "Altitude", positionService.getPosition().getAltitude().toString()));
-			}
-		} catch (GwtKuraException e) {
-			s_logger.warn("Get position status failed", e);
-			throw e;
-		}
-		
-		return pairs;
-	}
-=======
     private static final long serialVersionUID = 8256280782910423734L;
 
     private static Logger s_logger = LoggerFactory.getLogger(GwtNetworkServiceImpl.class);
@@ -386,5 +223,4 @@
 
         return pairs;
     }
->>>>>>> e3f74823
 }