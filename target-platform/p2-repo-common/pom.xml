<project
	xsi:schemaLocation="http://maven.apache.org/POM/4.0.0 http://maven.apache.org/xsd/maven-4.0.0.xsd"
	xmlns="http://maven.apache.org/POM/4.0.0" xmlns:xsi="http://www.w3.org/2001/XMLSchema-instance">
	<modelVersion>4.0.0</modelVersion>

	<parent>
		<groupId>org.eclipse.kura</groupId>
		<artifactId>target-platform</artifactId>
		<version>2.1.0</version>
	</parent>

	<artifactId>p2-repo-common</artifactId>
	<version>1.0.0</version>
	<packaging>pom</packaging>

	<build>
		<plugins>
			<plugin>
				<groupId>org.codehaus.mojo</groupId>
				<artifactId>properties-maven-plugin</artifactId>
				<version>1.0-alpha-2</version>
				<executions>
					<execution>
						<phase>initialize</phase>
						<goals>
							<goal>read-project-properties</goal>
						</goals>
						<configuration>
							<files>
								<file>${basedir}/../config/kura.target-platform.build.properties</file>
							</files>
						</configuration>
					</execution>
				</executions>
			</plugin>
			<!-- Copying common artifacts across all platforms into a known location 
				${project.build.directory}/plugins/common is only one way how to create content 
				to be published. Any other source of bundles and/or features can be used 
				to be published as long as it end up in ${project.basedir}/target/source/plugins 
				and or ~/features The publisher will use every content that is located in 
				this directory -->
			<plugin>
				<artifactId>maven-dependency-plugin</artifactId>
				<version>2.9</version>
				<executions>
					<execution>
						<id>copy-bundles-for-publishing</id>
						<phase>process-resources</phase>
						<goals>
							<goal>copy</goal>
						</goals>
						<configuration>
							<artifactItems>
								<artifactItem>
									<groupId>org.eclipse.kura</groupId>
									<artifactId>com.codeminders.hidapi</artifactId>
									<version>${com.codeminders.hidapi.version}</version>
								</artifactItem>
								<artifactItem>
									<groupId>org.apache</groupId>
									<artifactId>org.apache.commons.net</artifactId>
									<version>${org.apache.commons.net.version}</version>
								</artifactItem>
								<artifactItem>
									<groupId>com.google</groupId>
									<artifactId>com.google.protobuf</artifactId>
									<version>${com.google.protobuf.version}</version>
								</artifactItem>
								<artifactItem>
									<groupId>org.eclipse</groupId>
									<artifactId>org.eclipse.paho.client.mqttv3</artifactId>
									<version>${org.eclipse.paho.client.mqttv3.version}</version>
								</artifactItem>
								<artifactItem>
									<groupId>org.eclipse.kura</groupId>
									<artifactId>org.eclipse.kura.camel.sun.misc</artifactId>
									<version>${org.eclipse.kura.camel.sun.misc.version}</version>
								</artifactItem>
								<artifactItem>
									<groupId>org.eclipse.kura</groupId>
									<artifactId>org.eclipse.kura.sun.misc</artifactId>
									<version>${org.eclipse.kura.sun.misc.version}</version>
								</artifactItem>
								<artifactItem>
								    <groupId>com.eclipsesource.minimal-json</groupId>
								    <artifactId>minimal-json</artifactId>
								    <version>${com.eclipsesource.minimal-json.version}</version>
								</artifactItem>
								<artifactItem>
									<groupId>org.tigris</groupId>
									<artifactId>org.tigris.mtoolkit.iagent.rpc</artifactId>
									<version>${org.tigris.mtoolkit.iagent.rpc.version}</version>
								</artifactItem>
								<artifactItem>
									<groupId>org.eclipse.kura</groupId>
									<artifactId>com.gwt.user</artifactId>
									<version>${com.gwt.user.version}</version>
								</artifactItem>
								<!--<artifactItem>
									<groupId>com.gwt</groupId>
									<artifactId>com.gwt.user</artifactId>
									<version>0.2.0</version>
								</artifactItem>-->
								<artifactItem>
									<groupId>org.hamcrest</groupId>
									<artifactId>org.hamcrest.core</artifactId>
									<version>${org.hamcrest.core.version}</version>
								</artifactItem>
								<artifactItem>
									<groupId>org.usb4java</groupId>
									<artifactId>org.usb4java</artifactId>
									<version>${org.usb4java.version}</version>
								</artifactItem>
								<artifactItem>
									<groupId>org.hsqldb</groupId>
									<artifactId>org.hsqldb.hsqldb</artifactId>
									<version>${org.hsqldb.hsqldb.version}</version>
								</artifactItem>
								<artifactItem>
									<groupId>org.eclipse.kura</groupId>
									<artifactId>jdk.dio</artifactId>
									<version>${jdk.dio.version}</version>
								</artifactItem>
                                <artifactItem>
                                    <groupId>org.eclipse.kura</groupId>
                                    <artifactId>jdk.dio.armv5sf</artifactId>
                                    <version>${jdk.dio.version}</version>
                                </artifactItem>
                                <artifactItem>
                                    <groupId>org.eclipse.kura</groupId>
                                    <artifactId>jdk.dio.armv6hf</artifactId>
                                    <version>${jdk.dio.version}</version>
                                </artifactItem>
                                <artifactItem>
                                    <groupId>org.eclipse.kura</groupId>
                                    <artifactId>jdk.dio.x86</artifactId>
                                    <version>${jdk.dio.version}</version>
                                </artifactItem>
                                <artifactItem>
                                    <groupId>org.eclipse.kura</groupId>
                                    <artifactId>jdk.dio.x86_64</artifactId>
                                    <version>${jdk.dio.version}</version>
                                </artifactItem>
								<artifactItem>
									<groupId>org.slf4j</groupId>
									<artifactId>slf4j-api</artifactId>
									<version>${slf4j.api.version}</version>
								</artifactItem>
								<artifactItem>
								    <groupId>org.slf4j</groupId>
								    <artifactId>jcl-over-slf4j</artifactId>
								    <version>${jcl.over.slf4j.version}</version>
								</artifactItem>
								<artifactItem>
									<groupId>log4j</groupId>
									<artifactId>log4j</artifactId>
									<version>${log4j.version}</version>
								</artifactItem>
								<artifactItem>
									<groupId>org.junit</groupId>
									<artifactId>org.junit</artifactId>
									<version>${org.junit.version}</version>
								</artifactItem>
								<artifactItem>
									<groupId>org.slf4j</groupId>
									<artifactId>slf4j-jdk14</artifactId>
									<version>${slf4j.jdk14.version}</version>
								</artifactItem>
								<artifactItem>
									<groupId>log4j</groupId>
									<artifactId>log4j.apache-log4j-extras</artifactId>
									<version>${log4j.apache-log4j-extras.version}</version>
								</artifactItem>
								<artifactItem>
									<groupId>org.slf4j</groupId>
									<artifactId>slf4j-log4j12</artifactId>
									<version>${slf4j.log4j12.version}</version>
								</artifactItem>
								<artifactItem>
									<groupId>org.apache</groupId>
									<artifactId>org.apache.commons.fileupload</artifactId>
									<version>${org.apache.commons.fileupload.version}</version>
								</artifactItem>
								<artifactItem>
								    <groupId>org.apache.commons</groupId>
								    <artifactId>commons-exec</artifactId>
								    <version>${commons-exec.version}</version>
								</artifactItem>
								<artifactItem>
									<groupId>usb4java</groupId>
									<artifactId>usb4java-javax</artifactId>
									<version>${usb4java-javax.version}</version>
								</artifactItem>
								<artifactItem>
									<groupId>org.apache</groupId>
									<artifactId>org.apache.commons.io</artifactId>
									<version>${org.apache.commons.io.version}</version>
								</artifactItem>
								<artifactItem>
									<groupId>org.apache</groupId>
									<artifactId>org.apache.commons.lang3</artifactId>
									<version>${org.apache.commons.lang3.version}</version>
								</artifactItem>
								<artifactItem>
									<groupId>org.eclipse.kura</groupId>
									<artifactId>org.eclipse.soda.dk.comm</artifactId>
									<version>${org.eclipse.soda.dk.comm.version}</version>
								</artifactItem>
								<artifactItem>
									<groupId>org.apache.camel</groupId>
									<artifactId>camel-core</artifactId>
									<version>${org.apache.camel.camel-core.version}</version>
								</artifactItem>
								<artifactItem>
									<groupId>org.apache.camel</groupId>
									<artifactId>camel-core-osgi</artifactId>
									<version>${org.apache.camel.camel-core-osgi.version}</version>
								</artifactItem>
								<artifactItem>
									<groupId>org.apache.camel</groupId>
									<artifactId>camel-stream</artifactId>
									<version>${org.apache.camel.camel-stream.version}</version>
								</artifactItem>
								<artifactItem>
									<groupId>org.apache.camel</groupId>
									<artifactId>camel-kura</artifactId>
									<version>${org.apache.camel.camel-kura.version}</version>
								</artifactItem>
								<!--<artifactItem>
									<groupId>org.eclipse.kura</groupId>
									<artifactId>org.eclipse.kura.windows.system</artifactId>
									<version>${org.eclipse.kura.windows.system.version}</version>
								</artifactItem>
								<artifactItem>
									<groupId>org.eclipse.kura</groupId>
									<artifactId>org.eclipse.kura.windows.launcher</artifactId>
									<version>${org.eclipse.kura.windows.launcher.version}</version>
<<<<<<< HEAD
								</artifactItem>
								<artifactItem>
									<groupId>org.mockito</groupId>
									<artifactId>mockito-core</artifactId>
									<version>${mockito-core.version}</version>
								</artifactItem>
                                <artifactItem>
                                    <groupId>org.objenesis</groupId>
                                    <artifactId>objenesis</artifactId>
                                    <version>${objenesis.version}</version>
                                </artifactItem>
=======
								</artifactItem>-->
>>>>>>> e3f74823
							</artifactItems>
							<stripVersion>true</stripVersion>
							<outputDirectory>${project.basedir}/target/source/plugins</outputDirectory>
						</configuration>
					</execution>
				</executions>
			</plugin>
			<plugin>
<<<<<<< HEAD
				<groupId>org.eclipse.tycho.extras</groupId>
=======
				<!--  rename bundles with version appended -->
				<artifactId>maven-antrun-plugin</artifactId>
				<executions>
					<execution>
						<id>setup</id>
						<phase>process-resources</phase>
						<goals>
							<goal>run</goal>
						</goals>
						<configuration>
							<tasks>
							    <move file="target/source/plugins/com.codeminders.hidapi.jar" tofile="target/source/plugins/com.codeminders.hidapi_${com.codeminders.hidapi.version}.jar"/>
								<move file="target/source/plugins/org.apache.commons.net.jar" tofile="target/source/plugins/org.apache.commons.net_${org.apache.commons.net.version}.jar"/>
								<move file="target/source/plugins/commons-exec.jar" tofile="target/source/plugins/org.apache.commons.exec_${org.apache.commons.exec.version}.jar"/>
								<move file="target/source/plugins/com.google.protobuf.jar" tofile="target/source/plugins/com.google.protobuf_${com.google.protobuf.version}.jar"/>
								<move file="target/source/plugins/org.eclipse.paho.client.mqttv3.jar" tofile="target/source/plugins/org.eclipse.paho.client.mqttv3_${org.eclipse.paho.client.mqttv3.version}.jar"/>
								<move file="target/source/plugins/org.eclipse.kura.camel.sun.misc.jar" tofile="target/source/plugins/org.eclipse.kura.camel.sun.misc_${org.eclipse.kura.camel.sun.misc.version}.jar"/>
								<move file="target/source/plugins/org.eclipse.kura.sun.misc.jar" tofile="target/source/plugins/org.eclipse.kura.sun.misc_${org.eclipse.kura.sun.misc.version}.jar"/>
								<move file="target/source/plugins/org.tigris.mtoolkit.iagent.rpc.jar" tofile="target/source/plugins/org.tigris.mtoolkit.iagent.rpc_${org.tigris.mtoolkit.iagent.rpc.version}.jar"/>
								<move file="target/source/plugins/com.gwt.user.jar" tofile="target/source/plugins/com.gwt.user_${com.gwt.user.version}.jar"/>
								<move file="target/source/plugins/org.hamcrest.core.jar" tofile="target/source/plugins/org.hamcrest.core_${org.hamcrest.core.version}.jar"/>
								<move file="target/source/plugins/org.usb4java.jar" tofile="target/source/plugins/org.usb4java_${org.usb4java.version}.jar"/>
								<move file="target/source/plugins/org.hsqldb.hsqldb.jar" tofile="target/source/plugins/org.hsqldb.hsqldb_${org.hsqldb.hsqldb.version}.jar"/>
								<move file="target/source/plugins/jdk.dio.jar" tofile="target/source/plugins/jdk.dio_${jdk.dio.version}.jar"/>
								<move file="target/source/plugins/slf4j-api.jar" tofile="target/source/plugins/slf4j.api_${slf4j.api.version}.jar"/>
								<move file="target/source/plugins/log4j.jar" tofile="target/source/plugins/log4j_${log4j.version}.jar"/>
								<move file="target/source/plugins/org.junit.jar" tofile="target/source/plugins/org.junit_${org.junit.version}.jar"/>
								<move file="target/source/plugins/slf4j-jdk14.jar" tofile="target/source/plugins/slf4j.jdk14_${slf4j.jdk14.version}.jar"/>
								<move file="target/source/plugins/log4j.apache-log4j-extras.jar" tofile="target/source/plugins/log4j.apache-log4j-extras_${log4j.apache-log4j-extras.version}.jar"/>
								<move file="target/source/plugins/slf4j-log4j12.jar" tofile="target/source/plugins/slf4j.log4j12_${slf4j.log4j12.version}.jar"/>
								<move file="target/source/plugins/jcl-over-slf4j.jar" tofile="target/source/plugins/jcl-over-slf4j_${jcl.over.slf4j.version}.jar"/>
								<move file="target/source/plugins/org.apache.commons.fileupload.jar" tofile="target/source/plugins/org.apache.commons.fileupload_${org.apache.commons.fileupload.version}.jar"/>
								<move file="target/source/plugins/usb4java-javax.jar" tofile="target/source/plugins/usb4java-javax_${usb4java-javax.version}.jar"/>
								<move file="target/source/plugins/org.apache.commons.io.jar" tofile="target/source/plugins/org.apache.commons.io_${org.apache.commons.io.version}.jar"/>
								<move file="target/source/plugins/org.apache.commons.lang3.jar" tofile="target/source/plugins/org.apache.commons.lang3_${org.apache.commons.lang3.version}.jar"/>
								<move file="target/source/plugins/org.eclipse.soda.dk.comm.jar" tofile="target/source/plugins/org.eclipse.soda.dk.comm_${org.eclipse.soda.dk.comm.version}.jar"/>
								<move file="target/source/plugins/camel-core.jar" tofile="target/source/plugins/org.apache.camel.camel-core_${org.apache.camel.camel-core.version}.jar"/>
								<move file="target/source/plugins/camel-stream.jar" tofile="target/source/plugins/org.apache.camel.camel-stream_${org.apache.camel.camel-stream.version}.jar"/>
								<move file="target/source/plugins/camel-core-osgi.jar" tofile="target/source/plugins/org.apache.camel.camel-core-osgi_${org.apache.camel.camel-core-osgi.version}.jar"/>
								<move file="target/source/plugins/camel-kura.jar" tofile="target/source/plugins/org.apache.camel.camel-kura_${org.apache.camel.camel-kura.version}.jar"/>
								<!--<move file="target/source/plugins/org.eclipse.kura.windows.system.jar" tofile="target/source/plugins/org.eclipse.kura.windows.system_${org.eclipse.kura.windows.system.version}.jar"/>
								<move file="target/source/plugins/org.eclipse.kura.windows.launcher.jar" tofile="target/source/plugins/org.eclipse.kura.windows.launcher_${org.eclipse.kura.windows.launcher.version}.jar"/>-->
							</tasks>
						</configuration>
					</execution>
					<execution>
						<id>install-commons</id>
						<phase>install</phase>
						<goals>
							<goal>run</goal>
						</goals>
						<configuration>
							<tasks>
								<delete dir="../../kura/target-definition/common/" />
								<mkdir dir="../../kura/target-definition/common/repository" />
								<copy todir="../../kura/target-definition/common/repository">
									<fileset dir="${project.build.directory}/repository" />
								</copy>
								<copy todir="../../kura/target-definition/common/source">
									<fileset dir="${project.build.directory}/source" />
								</copy>
							</tasks>
						</configuration>
					</execution>
				</executions>
			</plugin>
			
			
			<!--<plugin>
				<artifactId>maven-antrun-plugin</artifactId>
				<executions>
					<execution>
						<id>setup</id>
						<phase>process-resources</phase>
						<goals>
							<goal>run</goal>
						</goals>
						<configuration>
							<tasks>
								<mkdir dir="target/source/plugins/" />
								<copy todir="target/source/plugins/">
									<fileset dir="plugins" />
								</copy>
							</tasks>
						</configuration>
					</execution>
				</executions>
			</plugin>-->
			<plugin>
				<groupId>org.sonatype.tycho</groupId>
>>>>>>> e3f74823
				<artifactId>tycho-p2-extras-plugin</artifactId>
				<version>0.26.0</version>
				<executions>
					<execution>
						<phase>prepare-package</phase>
						<goals>
							<goal>publish-features-and-bundles</goal>
						</goals>
					</execution>
				</executions>
				<configuration>
					<compress>false</compress>
				</configuration>
			</plugin>
<<<<<<< HEAD
			<plugin>
				<artifactId>maven-antrun-plugin</artifactId>
				<executions>
					<execution>
						<id>install-commons</id>
						<phase>install</phase>
						<goals>
							<goal>run</goal>
						</goals>
						<configuration>
							<tasks>
								<delete dir="../../kura/target-definition/common/" />
								<mkdir dir="../../kura/target-definition/common/repository" />
								<copy todir="../../kura/target-definition/common/repository">
									<fileset dir="${project.build.directory}/repository" />
								</copy>
							</tasks>
						</configuration>
					</execution>
				</executions>
			</plugin>
=======
>>>>>>> e3f74823

			<plugin>
				<groupId>org.apache.maven.plugins</groupId>
				<artifactId>maven-deploy-plugin</artifactId>
				<version>2.8.1</version>
				<configuration>
					<skip>true</skip>
				</configuration>
			</plugin>
		</plugins>
	</build>
</project><|MERGE_RESOLUTION|>--- conflicted
+++ resolved
@@ -235,8 +235,8 @@
 									<groupId>org.eclipse.kura</groupId>
 									<artifactId>org.eclipse.kura.windows.launcher</artifactId>
 									<version>${org.eclipse.kura.windows.launcher.version}</version>
-<<<<<<< HEAD
-								</artifactItem>
+
+								</artifactItem>-->
 								<artifactItem>
 									<groupId>org.mockito</groupId>
 									<artifactId>mockito-core</artifactId>
@@ -247,9 +247,6 @@
                                     <artifactId>objenesis</artifactId>
                                     <version>${objenesis.version}</version>
                                 </artifactItem>
-=======
-								</artifactItem>-->
->>>>>>> e3f74823
 							</artifactItems>
 							<stripVersion>true</stripVersion>
 							<outputDirectory>${project.basedir}/target/source/plugins</outputDirectory>
@@ -258,9 +255,6 @@
 				</executions>
 			</plugin>
 			<plugin>
-<<<<<<< HEAD
-				<groupId>org.eclipse.tycho.extras</groupId>
-=======
 				<!--  rename bundles with version appended -->
 				<artifactId>maven-antrun-plugin</artifactId>
 				<executions>
@@ -301,6 +295,9 @@
 								<move file="target/source/plugins/camel-stream.jar" tofile="target/source/plugins/org.apache.camel.camel-stream_${org.apache.camel.camel-stream.version}.jar"/>
 								<move file="target/source/plugins/camel-core-osgi.jar" tofile="target/source/plugins/org.apache.camel.camel-core-osgi_${org.apache.camel.camel-core-osgi.version}.jar"/>
 								<move file="target/source/plugins/camel-kura.jar" tofile="target/source/plugins/org.apache.camel.camel-kura_${org.apache.camel.camel-kura.version}.jar"/>
+								<move file="target/source/plugins/mockito-core.jar" tofile="target/source/plugins/mockito-core_${mockito-core.version}.jar"/>
+								<move file="target/source/plugins/objenesis.jar" tofile="target/source/plugins/objenesis_${objenesis.version}.jar"/>
+								<move file="target/source/plugins/minimal-json.jar" tofile="target/source/plugins/minimal-json_${com.eclipsesource.minimal-json.version}.jar"/>
 								<!--<move file="target/source/plugins/org.eclipse.kura.windows.system.jar" tofile="target/source/plugins/org.eclipse.kura.windows.system_${org.eclipse.kura.windows.system.version}.jar"/>
 								<move file="target/source/plugins/org.eclipse.kura.windows.launcher.jar" tofile="target/source/plugins/org.eclipse.kura.windows.launcher_${org.eclipse.kura.windows.launcher.version}.jar"/>-->
 							</tasks>
@@ -327,31 +324,8 @@
 					</execution>
 				</executions>
 			</plugin>
-			
-			
-			<!--<plugin>
-				<artifactId>maven-antrun-plugin</artifactId>
-				<executions>
-					<execution>
-						<id>setup</id>
-						<phase>process-resources</phase>
-						<goals>
-							<goal>run</goal>
-						</goals>
-						<configuration>
-							<tasks>
-								<mkdir dir="target/source/plugins/" />
-								<copy todir="target/source/plugins/">
-									<fileset dir="plugins" />
-								</copy>
-							</tasks>
-						</configuration>
-					</execution>
-				</executions>
-			</plugin>-->
-			<plugin>
-				<groupId>org.sonatype.tycho</groupId>
->>>>>>> e3f74823
+			<plugin>
+				<groupId>org.eclipse.tycho.extras</groupId>
 				<artifactId>tycho-p2-extras-plugin</artifactId>
 				<version>0.26.0</version>
 				<executions>
@@ -366,31 +340,6 @@
 					<compress>false</compress>
 				</configuration>
 			</plugin>
-<<<<<<< HEAD
-			<plugin>
-				<artifactId>maven-antrun-plugin</artifactId>
-				<executions>
-					<execution>
-						<id>install-commons</id>
-						<phase>install</phase>
-						<goals>
-							<goal>run</goal>
-						</goals>
-						<configuration>
-							<tasks>
-								<delete dir="../../kura/target-definition/common/" />
-								<mkdir dir="../../kura/target-definition/common/repository" />
-								<copy todir="../../kura/target-definition/common/repository">
-									<fileset dir="${project.build.directory}/repository" />
-								</copy>
-							</tasks>
-						</configuration>
-					</execution>
-				</executions>
-			</plugin>
-=======
->>>>>>> e3f74823
-
 			<plugin>
 				<groupId>org.apache.maven.plugins</groupId>
 				<artifactId>maven-deploy-plugin</artifactId>
